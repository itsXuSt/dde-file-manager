/**
 * Copyright (C) 2016 Deepin Technology Co., Ltd.
 *
 * This program is free software; you can redistribute it and/or modify
 * it under the terms of the GNU General Public License as published by
 * the Free Software Foundation; either version 3 of the License, or
 * (at your option) any later version.
 **/

#include "util.h"
<<<<<<< HEAD
#include <QPixmap>
#include <QPainter>
#include <QImageReader>
#include <QCursor>

#include <X11/Xcursor/Xcursor.h>
=======
#include "dde/desktopinfo.h"
>>>>>>> e007b8ed

#include <QWidget>
#include <QWindow>
#include <QDebug>
//for xcb
#include <QtPlatformHeaders/QXcbWindowFunctions>
#define WINDOWS_DESKTOP 0x01000000

namespace DesktopUtil {

void set_desktop_window(QWidget *win)
{
<<<<<<< HEAD
    QCursor *loadQCursorFromX11Cursor(const char* theme, const char* cursorName, int cursorSize){
        if (theme == nullptr || cursorName == nullptr || cursorSize <= 0)
            return nullptr;

        XcursorImages *images = XcursorLibraryLoadImages(cursorName, theme, cursorSize);
        if (images == nullptr || images->images[0] == nullptr) {
            qWarning() << "loadCursorFalied, theme =" << theme << ", cursorName=" << cursorName;
            return nullptr;
        }
        const int imgW = images->images[0]->width;
        const int imgH = images->images[0]->height;
        QImage img((const uchar*)images->images[0]->pixels, imgW, imgH, QImage::Format_ARGB32);
        QPixmap pixmap = QPixmap::fromImage(img);
        QCursor *cursor = new QCursor(pixmap, images->images[0]->xhot, images->images[0]->yhot);
        delete images;
        return cursor;
    }
=======
    if (!win)
        return;

    win->winId(); //must be called
    QWindow *window = win->windowHandle();
    if (!window)
        return;

    if (DesktopInfo().waylandDectected()) {
        qDebug() << "wayland set desktop";
        win->setWindowFlags((Qt::WindowFlags)WINDOWS_DESKTOP | Qt::FramelessWindowHint); //to do set Desktop flag
    } else {
        QXcbWindowFunctions::setWmWindowType(window, QXcbWindowFunctions::Desktop);
    }
}
>>>>>>> e007b8ed
}<|MERGE_RESOLUTION|>--- conflicted
+++ resolved
@@ -8,47 +8,27 @@
  **/
 
 #include "util.h"
-<<<<<<< HEAD
+#include "dde/desktopinfo.h"
 #include <QPixmap>
 #include <QPainter>
 #include <QImageReader>
 #include <QCursor>
-
-#include <X11/Xcursor/Xcursor.h>
-=======
-#include "dde/desktopinfo.h"
->>>>>>> e007b8ed
-
 #include <QWidget>
 #include <QWindow>
 #include <QDebug>
+
+#include <X11/Xcursor/Xcursor.h>
 //for xcb
 #include <QtPlatformHeaders/QXcbWindowFunctions>
 #define WINDOWS_DESKTOP 0x01000000
 
-namespace DesktopUtil {
 
+
+
+namespace DesktopUtil
+{
 void set_desktop_window(QWidget *win)
 {
-<<<<<<< HEAD
-    QCursor *loadQCursorFromX11Cursor(const char* theme, const char* cursorName, int cursorSize){
-        if (theme == nullptr || cursorName == nullptr || cursorSize <= 0)
-            return nullptr;
-
-        XcursorImages *images = XcursorLibraryLoadImages(cursorName, theme, cursorSize);
-        if (images == nullptr || images->images[0] == nullptr) {
-            qWarning() << "loadCursorFalied, theme =" << theme << ", cursorName=" << cursorName;
-            return nullptr;
-        }
-        const int imgW = images->images[0]->width;
-        const int imgH = images->images[0]->height;
-        QImage img((const uchar*)images->images[0]->pixels, imgW, imgH, QImage::Format_ARGB32);
-        QPixmap pixmap = QPixmap::fromImage(img);
-        QCursor *cursor = new QCursor(pixmap, images->images[0]->xhot, images->images[0]->yhot);
-        delete images;
-        return cursor;
-    }
-=======
     if (!win)
         return;
 
@@ -63,6 +43,26 @@
     } else {
         QXcbWindowFunctions::setWmWindowType(window, QXcbWindowFunctions::Desktop);
     }
+
 }
->>>>>>> e007b8ed
-}+
+QCursor *loadQCursorFromX11Cursor(const char* theme, const char* cursorName, int cursorSize)
+{
+    if (theme == nullptr || cursorName == nullptr || cursorSize <= 0)
+        return nullptr;
+
+    XcursorImages *images = XcursorLibraryLoadImages(cursorName, theme, cursorSize);
+    if (images == nullptr || images->images[0] == nullptr) {
+        qWarning() << "loadCursorFalied, theme =" << theme << ", cursorName=" << cursorName;
+        return nullptr;
+    }
+
+    const int imgW = images->images[0]->width;
+    const int imgH = images->images[0]->height;
+    QImage img((const uchar*)images->images[0]->pixels, imgW, imgH, QImage::Format_ARGB32);
+    QPixmap pixmap = QPixmap::fromImage(img);
+    QCursor *cursor = new QCursor(pixmap, images->images[0]->xhot, images->images[0]->yhot);
+    delete images;
+    return cursor;
+}
+}
