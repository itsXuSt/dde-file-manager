/**
 * Copyright (C) 2016 Deepin Technology Co., Ltd.
 *
 * This program is free software; you can redistribute it and/or modify
 * it under the terms of the GNU General Public License as published by
 * the Free Software Foundation; either version 3 of the License, or
 * (at your option) any later version.
 **/

#pragma once
#include <QtCore>

class QWidget;
namespace DesktopUtil
{
<<<<<<< HEAD
    //根据主题加载系统中的x11光标为QCursor
    QCursor *loadQCursorFromX11Cursor(const char* theme, const char* cursorName, int cursorSize);
=======
    void set_desktop_window(QWidget *);
>>>>>>> e007b8ed
}<|MERGE_RESOLUTION|>--- conflicted
+++ resolved
@@ -13,10 +13,7 @@
 class QWidget;
 namespace DesktopUtil
 {
-<<<<<<< HEAD
     //根据主题加载系统中的x11光标为QCursor
     QCursor *loadQCursorFromX11Cursor(const char* theme, const char* cursorName, int cursorSize);
-=======
     void set_desktop_window(QWidget *);
->>>>>>> e007b8ed
 }