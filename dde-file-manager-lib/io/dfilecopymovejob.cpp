/*
 * Copyright (C) 2017 ~ 2018 Deepin Technology Co., Ltd.
 *
 * Author:     zccrs <zccrs@live.com>
 *
 * Maintainer: zccrs <zhangjide@deepin.com>
 *
 * This program is free software: you can redistribute it and/or modify
 * it under the terms of the GNU General Public License as published by
 * the Free Software Foundation, either version 3 of the License, or
 * any later version.
 *
 * This program is distributed in the hope that it will be useful,
 * but WITHOUT ANY WARRANTY; without even the implied warranty of
 * MERCHANTABILITY or FITNESS FOR A PARTICULAR PURPOSE.  See the
 * GNU General Public License for more details.
 *
 * You should have received a copy of the GNU General Public License
 * along with this program.  If not, see <http://www.gnu.org/licenses/>.
 */
#include "dfilecopymovejob.h"
#include "private/dfilecopymovejob_p.h"

#include "dfileservices.h"
#include "dabstractfileinfo.h"
#include "dfiledevice.h"
#include "dfilehandler.h"
#include "ddiriterator.h"
#include "dfilestatisticsjob.h"
#include "dlocalfiledevice.h"
#include "models/trashfileinfo.h"
#include "controllers/vaultcontroller.h"
#include "interfaces/dfmstandardpaths.h"
#include "shutil/fileutils.h"

#include <QMutex>
#include <QTimer>
#include <QLoggingCategory>
#include <QProcess>
#include <QtConcurrent/QtConcurrent>
#include <qplatformdefs.h>

#include <unistd.h>
#include <zlib.h>
#include <fcntl.h>
#include <sys/types.h>
#include <sys/stat.h>
#include <inttypes.h>
#include <string.h>
#include <stdlib.h>
#include <stdio.h>
#include <fts.h>

#undef signals
extern "C" {
#include <gio/gio.h>
}
#define signals public

DFM_BEGIN_NAMESPACE

#ifdef QT_DEBUG
Q_LOGGING_CATEGORY(fileJob, "file.job")
#else
Q_LOGGING_CATEGORY(fileJob, "file.job", QtInfoMsg)
#endif

#if defined(Q_OS_LINUX) && (defined(__GLIBC__) || QT_HAS_INCLUDE(<sys/syscall.h>))
#  include <sys/syscall.h>

# if defined(Q_OS_ANDROID) && !defined(SYS_gettid)
#  define SYS_gettid __NR_gettid
# endif


#define MAX_BUFFER_LEN 1024 * 1024 * 1
#define BIG_FILE_SIZE 500 * 1024 * 1024

static long qt_gettid()
{
    // no error handling
    // this syscall has existed since Linux 2.4.11 and cannot fail
    return syscall(SYS_gettid);
}
#elif defined(Q_OS_DARWIN)
#  include <pthread.h>
static int qt_gettid()
{
    // no error handling: this call cannot fail
    __uint64_t tid;
    pthread_threadid_np(NULL, &tid);
    return tid;
}
#elif defined(Q_OS_FREEBSD_KERNEL) && defined(__FreeBSD_version) && __FreeBSD_version >= 900031
#  include <pthread_np.h>
static int qt_gettid()
{
    return pthread_getthreadid_np();
}
#else
static QT_PREPEND_NAMESPACE(qint64) qt_gettid()
{
    QT_USE_NAMESPACE
    return qintptr(QThread::currentThreadId());
}
#endif

static QByteArray fileReadAll(const QString &file_path)
{
    QFile file(file_path);

    if (file.open(QIODevice::ReadOnly)) {
        return file.readAll();
    }

    return QByteArray();
}

class ElapsedTimer
{
public:
    inline void start()
    {
        invalidElapsed = 0;
        elapsedOfPause = -1;
        timer.start();
    }

    void togglePause()
    {
        if (!timer.isValid()) {
            return;
        }

        if (elapsedOfPause < 0) {
            elapsedOfPause = timer.elapsed();
        } else {
            invalidElapsed += (timer.elapsed() - elapsedOfPause);
            elapsedOfPause = -1;
        }
    }

    inline bool isPaused() const
    {
        return elapsedOfPause > 0;
    }

    inline bool isRunning() const
    {
        return timer.isValid();
    }

    inline qint64 elapsed() const
    {
        return timer.elapsed() - invalidElapsed;
    }

    inline qint64 totalElapsed() const
    {
        return timer.elapsed();
    }

private:
    qint64 elapsedOfPause = -1;
    qint64 invalidElapsed = 0;

    QElapsedTimer timer;
};

DFileCopyMoveJobPrivate::DFileCopyMoveJobPrivate(DFileCopyMoveJob *qq)
    : q_ptr(qq)
    , updateSpeedElapsedTimer(new ElapsedTimer())
{
    m_pool.setMaxThreadCount(24);
}

DFileCopyMoveJobPrivate::~DFileCopyMoveJobPrivate()
{
    qDebug() << "DFileCopyMoveJobPrivate " << QDateTime::currentMSecsSinceEpoch() - m_sart;
    while (!closefromresult.isFinished() || !addper.isFinished() || !closedevice.isFinished()
            || !openfrom.isFinished() || !copyresult.isFinished() || !writeresult.isFinished()) {
        qDebug() << "DFileCopyMoveJobPrivate all thread over ooo" << QDateTime::currentMSecsSinceEpoch() - m_sart;
        qApp->processEvents();
    }
    delete updateSpeedElapsedTimer;
}

QString DFileCopyMoveJobPrivate::errorToString(DFileCopyMoveJob::Error error)
{
    switch (error) {
    case DFileCopyMoveJob::PermissionError:
        return qApp->translate("DFileCopyMoveJob", "Permission error");
    case DFileCopyMoveJob::SpecialFileError:
        return qApp->translate("DFileCopyMoveJob", "The action is denied");
    case DFileCopyMoveJob::FileExistsError:
        return "Target file is exists";
    case DFileCopyMoveJob::DirectoryExistsError:
        return "Target directory is exists";
    case DFileCopyMoveJob::OpenError:
        return qApp->translate("DFileCopyMoveJob", "Failed to open the file");
    case DFileCopyMoveJob::ReadError:
        return qApp->translate("DFileCopyMoveJob", "Failed to read the file");
    case DFileCopyMoveJob::WriteError:
        return qApp->translate("DFileCopyMoveJob", "Failed to write the file");
    case DFileCopyMoveJob::MkdirError:
        return qApp->translate("DFileCopyMoveJob", "Failed to create the directory");
    case DFileCopyMoveJob::RemoveError:
        return qApp->translate("DFileCopyMoveJob", "Failed to delete the file");
    case DFileCopyMoveJob::RenameError:
        return qApp->translate("DFileCopyMoveJob", "Failed to move the file");
    case DFileCopyMoveJob::NonexistenceError:
        return qApp->translate("DFileCopyMoveJob", "Original file does not exist");
    case DFileCopyMoveJob::FileSizeTooBigError:
        return qApp->translate("DFileCopyMoveJob", "Failed, file size must be less than 4GB");
    case DFileCopyMoveJob::NotEnoughSpaceError:
        return qApp->translate("DFileCopyMoveJob", "Not enough free space on the target disk");
    case DFileCopyMoveJob::IntegrityCheckingError:
        return qApp->translate("DFileCopyMoveJob", "File integrity was damaged");
    case DFileCopyMoveJob::TargetReadOnlyError:
        return qApp->translate("DFileCopyMoveJob", "The target device is read only");
    case DFileCopyMoveJob::TargetIsSelfError:
        return qApp->translate("DFileCopyMoveJob", "Target folder is inside the source folder");
    default:
        break;
    }

    return QString();
}

qint64 DFileCopyMoveJobPrivate::getWriteBytes(long tid)
{
    QFile file(QStringLiteral("/proc/self/task/%1/io").arg(tid));

    if (!file.open(QIODevice::ReadOnly)) {
        qWarning() << "Failed on open the" << file.fileName() << ", will be not update the job speed and progress";

        return 0;
    }

    const QByteArray &line_head = QByteArrayLiteral("write_bytes: ");
    const QByteArray &all_data = file.readAll();

    file.close();

    QTextStream text_stream(all_data);

    while (!text_stream.atEnd()) {
        const QByteArray &line = text_stream.readLine().toLatin1();

        if (line.startsWith(line_head)) {
            bool ok = false;
            qint64 size = line.mid(line_head.size()).toLongLong(&ok);

            if (!ok) {
                qWarning() << "Failed to convert to qint64, line string=" << line;

                return 0;
            }

//            qCDebug(fileJob(), "Did Write size on block device: %lld", size);

            return size;
        }
    }

    qWarning() << "Failed to find \"" << line_head << "\" from the" << file.fileName();

    return 0;
}

qint64 DFileCopyMoveJobPrivate::getWriteBytes() const
{
    return getWriteBytes(tid);
}

qint64 DFileCopyMoveJobPrivate::getSectorsWritten() const
{
    const QByteArray data = fileReadAll(targetSysDevPath + "/stat");
    //fix: 删除文件时出现报错(回收箱和光驱处理删除文件)，获取data为空指针
    if (data == nullptr) {
        return 0;
    } else {
        return data.simplified().split(' ').value(6).toLongLong();
    }
}

qint64 DFileCopyMoveJobPrivate::getCompletedDataSize() const
{
    if (canUseWriteBytes) {
        return getWriteBytes();
    }

    if (targetDeviceStartSectorsWritten >= 0) {
        if ((getSectorsWritten() == 0) && (targetDeviceStartSectorsWritten > 0)) {
            return 0;
        } else {
            return (getSectorsWritten() - targetDeviceStartSectorsWritten) * targetLogSecionSize;
        }
    }

    return completedDataSize;
}

void DFileCopyMoveJobPrivate::setState(DFileCopyMoveJob::State s)
{
    if (state == s) {
        return;
    }

    state = s;

    Q_Q(DFileCopyMoveJob);

    Q_EMIT q->stateChanged(s);

    if (updateSpeedTimer->thread()->loopLevel() <= 0) {
        qWarning() << "The thread of update speed timer no event loop" << updateSpeedTimer->thread();
    }

    if (s == DFileCopyMoveJob::RunningState) {
        if (updateSpeedElapsedTimer->isRunning()) {
            if (updateSpeedElapsedTimer->isPaused())
                updateSpeedElapsedTimer->togglePause();
        } else {
            updateSpeedElapsedTimer->start();
        }
        _q_updateProgress();
        QMetaObject::invokeMethod(updateSpeedTimer, "start", Q_ARG(int, 500));
    } else if (s == DFileCopyMoveJob::StoppedState) {
        cansetnoerror = true;
    } else if (s != DFileCopyMoveJob::IOWaitState) {
        updateSpeedElapsedTimer->togglePause();

        QMetaObject::invokeMethod(updateSpeedTimer, "stop");
    }

    qCDebug(fileJob()) << "state changed, new state:" << s;
}

void DFileCopyMoveJobPrivate::setError(DFileCopyMoveJob::Error e, const QString &es)
{
    QMutexLocker lk(&m_errormutex);
    if (DFileCopyMoveJob::CancelError <= error && error == e) {
        return;
    }

    if (DFileCopyMoveJob::CancelError < error && !cansetnoerror && DFileCopyMoveJob::StoppedState != state) {
       setState(DFileCopyMoveJob::PausedState);
       if (!Q_LIKELY(stateCheck())) {
           qDebug() << "cuowuchuangtai ";
           return;
       }
    }
    if (DFileCopyMoveJob::CancelError < e) {
        cansetnoerror = false;
    }
    else {
        cansetnoerror = true;
    }

    error = e;
    errorString = es.isEmpty() ? errorToString(e) : es;

    Q_Q(DFileCopyMoveJob);

    Q_EMIT q->errorChanged(e);

    qCDebug(fileJob()) << "new error, type=" << e << ", message=" << es;
}

void DFileCopyMoveJobPrivate::unsetError()
{
    setError(DFileCopyMoveJob::NoError);
}

DFileCopyMoveJob::Action DFileCopyMoveJobPrivate::handleError(const DAbstractFileInfo *sourceInfo,
                                                              const DAbstractFileInfo *targetInfo)
{
    //当任务对话框结束返回cancel
    if (btaskdailogclose) {
        return DFileCopyMoveJob::CancelAction;
    }
    if (actionOfError[error] != DFileCopyMoveJob::NoAction) {
        lastErrorHandleAction = actionOfError[error];
        cansetnoerror = true;
        unsetError();
        qCDebug(fileJob()) << "from actionOfError list," << "action:" << lastErrorHandleAction
                           << "source url:" << sourceInfo->fileUrl()
                           << "target url:" << (targetInfo ? targetInfo->fileUrl() : DUrl());

        // not update speed onerror
        if (updateSpeedTimer->isActive()) {
            //updateSpeedTimer->stop();
            QMetaObject::invokeMethod(updateSpeedTimer, "stop");
        }

        return lastErrorHandleAction;
    }

    if (!handle) {
        switch (error) {
        case DFileCopyMoveJob::PermissionError:
        case DFileCopyMoveJob::UnknowUrlError:
        case DFileCopyMoveJob::TargetIsSelfError:
            lastErrorHandleAction = DFileCopyMoveJob::SkipAction;
            cansetnoerror = true;
            unsetError();
            break;
        case DFileCopyMoveJob::FileExistsError:
        case DFileCopyMoveJob::DirectoryExistsError:
            lastErrorHandleAction = DFileCopyMoveJob::CoexistAction;
            cansetnoerror = true;
            unsetError();
            break;
        default:
            lastErrorHandleAction = DFileCopyMoveJob::CancelAction;
            cansetnoerror = true;
            setError(DFileCopyMoveJob::CancelError);
            break;
        }

        qCDebug(fileJob()) << "no handle," << "default action:" << lastErrorHandleAction
                           << "source url:" << sourceInfo->fileUrl()
                           << "target url:" << (targetInfo ? targetInfo->fileUrl() : DUrl());

        return lastErrorHandleAction;
    }

    setState(DFileCopyMoveJob::SleepState);
    //暂停所有线程池的线程
//    setPauseThreadPool(true);
    do {
        if (threadOfErrorHandle && threadOfErrorHandle->loopLevel() > 0) {
            lastErrorHandleAction = DThreadUtil::runInThread(threadOfErrorHandle, handle, &DFileCopyMoveJob::Handle::handleError,
                                                             q_ptr, error, sourceInfo, targetInfo);
        } else {
            lastErrorHandleAction = handle->handleError(q_ptr, error, sourceInfo, targetInfo);
        }
        if (!stateCheck()) {
            lastErrorHandleAction = DFileCopyMoveJob::CancelAction;
            break;
        }
    } while (lastErrorHandleAction == DFileCopyMoveJob::NoAction);
    cansetnoerror = true;

    if (state == DFileCopyMoveJob::SleepState) {
        setState(DFileCopyMoveJob::RunningState);
    }

    if (lastErrorHandleAction == DFileCopyMoveJob::NoAction) {
        lastErrorHandleAction = DFileCopyMoveJob::CancelAction;
    }

    unsetError();

    if (lastErrorHandleAction == DFileCopyMoveJob::CancelAction) {
        setError(DFileCopyMoveJob::CancelError);
    }

    qCDebug(fileJob()) << "from user," << "action:" << lastErrorHandleAction
                       << "source url:" << (sourceInfo ? sourceInfo->fileUrl() : DUrl())
                       << "target url:" << (targetInfo ? targetInfo->fileUrl() : DUrl());

    return lastErrorHandleAction;
}

#define TASK_RUNNING_MAX_COUNT 5

bool DFileCopyMoveJobPrivate::isRunning()
{
    return (this->state == DFileCopyMoveJob::RunningState);//&& (m_taskRunningCount <= TASK_RUNNING_MAX_COUNT ) ;
}

bool DFileCopyMoveJobPrivate::jobWait()
{
    QMutex lock;

    lock.lock();
    waitCondition.wait(&lock);
    lock.unlock();

    return state == DFileCopyMoveJob::RunningState;
}

bool DFileCopyMoveJobPrivate::stateCheck()
{
    if (state == DFileCopyMoveJob::RunningState) {
        if (needUpdateProgress) {
            needUpdateProgress = false;

            updateProgress();
            updateSpeed();
        }

        return true;
    }

    if (state == DFileCopyMoveJob::PausedState) {
        qCDebug(fileJob()) << "Will be suspended";

        if (!jobWait()) {
            setError(DFileCopyMoveJob::CancelError);
            qCDebug(fileJob()) << "Will be abort";

            return false;
        }
    } else if (state == DFileCopyMoveJob::StoppedState) {
        cansetnoerror = true;
        setError(DFileCopyMoveJob::CancelError);
        qCDebug(fileJob()) << "Will be abort";

        //! re-calculate vault size.
        bool isVaultFile = VaultController::isVaultFile(targetUrl.toLocalFile());
        DUrlList::iterator it = sourceUrlList.begin();
        while (!isVaultFile && it != sourceUrlList.end()) {
            isVaultFile = VaultController::isVaultFile(it->toLocalFile());
            it++;
        }
        if (isVaultFile) {
            QMetaObject::invokeMethod(VaultController::ins(), "refreshTotalSize", Qt::QueuedConnection);
        }

        return false;
    }

    return true;
}

bool DFileCopyMoveJobPrivate::checkFileSize(qint64 size) const
{
    const DStorageInfo &targetStorageInfo = directoryStack.top().targetStorageInfo;

    if (!targetStorageInfo.isValid()) {
        return true;
    }

    const QString &fs_type = targetStorageInfo.fileSystemType();

    // for vfat file system
    if (fs_type == "vfat") {
        // 4GB
        if (size >= 4l * 1024 * 1024 * 1024) {
            return false;
        }
    }

    return true;
}

bool DFileCopyMoveJobPrivate::checkFreeSpace(qint64 needSize)
{
    if (directoryStack.isEmpty()) {
        qWarning() << "directoryStack.isEmpty() return true";
        return true;
    }
    DStorageInfo &targetStorageInfo = directoryStack.top().targetStorageInfo;

    if (!targetStorageInfo.isValid()) {
        return true;
    }

    targetStorageInfo.refresh();

    // invalid size info
    if (targetStorageInfo.bytesTotal() <= 0) {
        return true;
    }

    //fix:修正文件发送到光盘时会报磁盘空间不足的问题，这里实现分类处理（常规可挂载移动存储设备和光驱设备）
    const QString &fs_type = targetStorageInfo.fileSystemType();

    if (fs_type == "iso9660") {
        return true;
    } else {
        return targetStorageInfo.bytesAvailable() >= needSize;
    }
}

QString DFileCopyMoveJobPrivate::formatFileName(const QString &name) const
{
    if (fileHints.testFlag(DFileCopyMoveJob::DontFormatFileName)) {
        return name;
    }

    const DStorageInfo &targetStorageInfo = directoryStack.top().targetStorageInfo;

    if (!targetStorageInfo.isValid()) {
        return name;
    }

    const QString &fs_type = targetStorageInfo.fileSystemType();

    if (fs_type == "vfat") {
        QString new_name = name;

        return new_name.replace(QRegExp("[\"*:<>?\\|]"), "_");
    }

    return name;
}

QString DFileCopyMoveJobPrivate::getNewFileName(const DAbstractFileInfoPointer &sourceFileInfo, const DAbstractFileInfoPointer &targetDirectory)
{
    const QString &copy_text = QCoreApplication::translate("DFileCopyMoveJob", "copy",
                                                           "Extra name added to new file name when used for file name.");

    DAbstractFileInfoPointer target_file_info;
    QString file_base_name = sourceFileInfo->baseName();
    QString suffix = sourceFileInfo->suffix();
    QString filename = sourceFileInfo->fileName();
    //在7z分卷压缩后的名称特殊处理7z.003
//    if(filename.contains(QRegularExpression("\.7z\.[0-9]{3,10}$")))
//    {
//        file_base_name = filename.left(filename.indexOf(QRegularExpression("\.7z\.[0-9]{3,10}$")));
//        suffix = filename.mid(filename.indexOf(QRegularExpression("\.7z\.[0-9]{3,10}$"))+1);
//    }
    //'\'没有转义为了避免警告加了转义
    if (filename.contains(QRegularExpression("\\.7z\\.[0-9]{3,10}$"))) {
        file_base_name = filename.left(filename.indexOf(QRegularExpression("\\.7z\\.[0-9]{3,10}$")));
        suffix = filename.mid(filename.indexOf(QRegularExpression("\\.7z\\.[0-9]{3,10}$")) + 1);
    }
    int number = 0;

    QString new_file_name;

    do {
        new_file_name = number > 0 ? QString("%1(%2 %3)").arg(file_base_name, copy_text).arg(number) : QString("%1(%2)").arg(file_base_name, copy_text);

        if (!suffix.isEmpty()) {
            new_file_name.append('.').append(suffix);
        }

        ++number;
        target_file_info = DFileService::instance()->createFileInfo(nullptr, targetDirectory->getUrlByChildFileName(new_file_name));
    } while (target_file_info->exists());

    return new_file_name;
}

bool DFileCopyMoveJobPrivate::doProcess(const DUrl &from, const DAbstractFileInfoPointer &source_info, const DAbstractFileInfoPointer &target_info, const bool isNew)
{
//    Q_Q(DFileCopyMoveJob);

    if (!source_info) {
        setError(DFileCopyMoveJob::UnknowUrlError, "Failed create file info");

        return handleError(source_info.constData(), nullptr) == DFileCopyMoveJob::SkipAction;
    }

    if (!source_info->exists()) {
        setError(DFileCopyMoveJob::NonexistenceError);

        return handleError(source_info.constData(), nullptr) == DFileCopyMoveJob::SkipAction;
    }

    switch (source_info->fileType()) {
    case DAbstractFileInfo::CharDevice:
    case DAbstractFileInfo::BlockDevice:
    case DAbstractFileInfo::FIFOFile:
    case DAbstractFileInfo::SocketFile: {
        setError(DFileCopyMoveJob::SpecialFileError);

        return handleError(source_info.constData(), nullptr) == DFileCopyMoveJob::SkipAction;
    }
    default:
        break;
    }

    DFileHandler *handler = DFileService::instance()->createFileHandler(nullptr, from);

    if (!handler) {
        setError(DFileCopyMoveJob::UnknowUrlError, "Failed create file handler");

        return handleError(source_info.constData(), nullptr) == DFileCopyMoveJob::SkipAction;
    }

    // only remove
    if (!target_info) {
        bool ok = false;

        qint64 size = source_info->isSymLink() ? 0 : source_info->size();

        if (source_info->isFile() || source_info->isSymLink()) {
            qDebug() << "removeFile  ";
            ok = removeFile(handler, source_info);
            if (ok) {
                joinToCompletedFileList(from, DUrl(), size);
            }
        } else {
            // 删除文件夹时先设置其权限
            if (fileHints.testFlag(DFileCopyMoveJob::ForceDeleteFile)) {
                handler->setPermissions(source_info->fileUrl(), QFileDevice::ReadUser | QFileDevice::WriteUser | QFileDevice::ExeUser);
            }

            ok = mergeDirectory(handler, source_info, DAbstractFileInfoPointer(nullptr));
            if (ok) {
                joinToCompletedDirectoryList(from, DUrl(), size);
            }
        }

        return ok;
    }

    QString file_name;
    //! 是否退回到回收站
    if (m_fileNameList.isEmpty()) {
        file_name = isNew ? source_info->fileName() : (handle ? handle->getNewFileName(q_ptr, source_info) : source_info->fileName());
    } else {
        file_name = m_fileNameList.dequeue().split('/').last();
    }


    // 回收站可能重名文件，因此回收站中的文件实际filename是经过处理的,这里需要取真正需要展示的filename
    if (source_info->filePath().startsWith(DFMStandardPaths::location(DFMStandardPaths::TrashFilesPath))) {
        QExplicitlySharedDataPointer<TrashFileInfo> info(new TrashFileInfo(DUrl::fromTrashFile("/" + source_info->fileName())));
        file_name = info->fileDisplayName();
    }
create_new_file_info:
    const DAbstractFileInfoPointer &new_file_info = DFileService::instance()->createFileInfo(nullptr, target_info->getUrlByChildFileName(file_name));

    if (!new_file_info) {
        qWarning() << "fileinfo create failed!" << target_info->getUrlByChildFileName(file_name);
        return false;
    }

    if (new_file_info->exists()) {
        if ((mode == DFileCopyMoveJob::MoveMode || mode == DFileCopyMoveJob::CutMode) &&
                (new_file_info->fileUrl() == from || DStorageInfo::isSameFile(from.path(), new_file_info->fileUrl().path()))) {
            // 不用再进行后面的操作
            return true;
        }

        // 禁止目录复制/移动到自己里面
        if (new_file_info->isAncestorsUrl(source_info->fileUrl())) {
            setError(DFileCopyMoveJob::TargetIsSelfError);

            DFileCopyMoveJob::Action action = handleError(source_info.constData(), new_file_info.constData());

            if (action == DFileCopyMoveJob::SkipAction) {
                return true;
            }

            if (action != DFileCopyMoveJob::EnforceAction) {
                return false;
            }
        }

        bool source_is_file = source_info->isFile() || source_info->isSymLink();
        bool target_is_file = new_file_info->isFile() || new_file_info->isSymLink();

        if (target_is_file) {
            setError(DFileCopyMoveJob::FileExistsError);
        } else {
            setError(DFileCopyMoveJob::DirectoryExistsError);
        }

        switch (handleError(source_info.constData(), new_file_info.constData())) {
        case DFileCopyMoveJob::ReplaceAction:
            if (new_file_info->fileUrl() == from) {
                // 不用再进行后面的操作
                return true;
            }

            if (source_is_file && source_is_file == target_is_file) {
                break;
            } else {
                return false;
            }
        case DFileCopyMoveJob::MergeAction:
            if (!source_is_file && source_is_file == target_is_file) {
                break;
            } else {
                return false;
            }
        case DFileCopyMoveJob::SkipAction:
            return true;
        case DFileCopyMoveJob::CoexistAction:
            file_name = handle ? handle->getNonExistsFileName(q_ptr, source_info, target_info)
                        : getNewFileName(source_info, target_info);
            goto create_new_file_info;
        default:
            return false;
        }
    }

    if (source_info->isSymLink()) {
        bool ok = false;

        if (mode == DFileCopyMoveJob::CopyMode) {
            DAbstractFileInfoPointer new_source_info = source_info;
            if (fileHints.testFlag(DFileCopyMoveJob::FollowSymlink)) {
                do {
                    const DAbstractFileInfoPointer &symlink_target = DFileService::instance()->createFileInfo(nullptr, source_info->symLinkTarget());

                    if (!symlink_target->exists()) {
                        break;
                    }

                    new_source_info = symlink_target;
                } while (new_source_info->isSymLink());

                if (new_source_info->exists()) {
                    goto process_file;
                }
            }

            ok = linkFile(handler, new_file_info, new_source_info->symlinkTargetPath());
        } else {
            ok = renameFile(handler, source_info, new_file_info);
        }

        if (ok) {
            joinToCompletedFileList(from, new_file_info->fileUrl(), 0);
        }

        countrefinesize(4096);

        return ok;
    }

process_file:
    if (source_info->isFile()) {
        bool ok = false;
        qint64 size = source_info->size();

        while (!checkFreeSpace(size)) {
            setError(DFileCopyMoveJob::NotEnoughSpaceError);
            DFileCopyMoveJob::Action action = handleError(source_info.constData(), new_file_info.constData());

            if (action == DFileCopyMoveJob::SkipAction) {
                return true;
            }

            if (action == DFileCopyMoveJob::RetryAction) {
                continue;
            }

            if (action == DFileCopyMoveJob::EnforceAction) {
                break;
            }

            return false;
        }

        if (!checkFileSize(size)) {
            setError(DFileCopyMoveJob::FileSizeTooBigError);
            DFileCopyMoveJob::Action action = handleError(source_info.constData(), new_file_info.constData());

            if (action == DFileCopyMoveJob::SkipAction) {
                return true;
            }

            if (action != DFileCopyMoveJob::EnforceAction) {
                return false;
            }
        }

        if (mode == DFileCopyMoveJob::CopyMode) {
            if (new_file_info->isSymLink() || fileHints.testFlag(DFileCopyMoveJob::RemoveDestination)) {
                if (!removeFile(handler, new_file_info)) {
                    return false;
                }
            } else if (new_file_info->exists()) {
                // 复制文件时，如果需要覆盖，必须添加可写入权限
                handler->setPermissions(new_file_info->fileUrl(), QFileDevice::WriteUser | QFileDevice::ReadUser);
            }

            ok = copyFile(source_info, new_file_info, handler);
        } else {
            ok = renameFile(handler, source_info, new_file_info);
        }

        if (ok) {
            joinToCompletedFileList(from, new_file_info->fileUrl(), size);
        }

        return ok;
    } else if (source_info->isDir()) {
        static qint64 alldir = 0;
        qint64 cer = QDateTime::currentMSecsSinceEpoch();
        // 禁止目录复制/移动到自己里面
        if (new_file_info->isAncestorsUrl(source_info->fileUrl())) {
            setError(DFileCopyMoveJob::TargetIsSelfError);

            DFileCopyMoveJob::Action action = handleError(source_info.constData(), new_file_info.constData());

            if (action == DFileCopyMoveJob::SkipAction) {
                return true;
            }

            if (action != DFileCopyMoveJob::EnforceAction) {
                return false;
            }
        }

        bool ok = true;
        qint64 size = source_info->size();
        const QDateTime si_last_read = source_info->lastRead();
        const QDateTime si_last_modified = source_info->lastModified();

        if (mode == DFileCopyMoveJob::CopyMode) {
            ok = mergeDirectory(handler, source_info, new_file_info);
        } else if (!handler->rename(source_info->fileUrl(), new_file_info->fileUrl())) { // 尝试直接rename操作
            qCDebug(fileJob(), "Failed on rename, Well be copy and delete the directory");
            ok = mergeDirectory(handler, source_info, new_file_info);
        }

        if (ok) {
            handler->setFileTime(new_file_info->fileUrl(), si_last_read, si_last_modified);
            joinToCompletedDirectoryList(from, new_file_info->fileUrl(), size);
        }
        alldir = alldir + (QDateTime::currentMSecsSinceEpoch() - cer);

        return ok;
    }

    return false;
}

bool DFileCopyMoveJobPrivate::mergeDirectory(DFileHandler *handler, const DAbstractFileInfoPointer &fromInfo, const DAbstractFileInfoPointer &toInfo)
{
    bool isNew = false;
    if (toInfo && !toInfo->exists()) {
        DFileCopyMoveJob::Action action = DFileCopyMoveJob::NoAction;

        do {
            // 当为保险箱路径时，判断目录名的长度，如果长度大于85，则不让其创建成功，并报错“文件名过长”
            QString strPath = toInfo->fileUrl().toString();
            if (VaultController::isVaultFile(strPath)) {
                // 获得目录名
                QString strDirName = strPath.section("/", -1, -1);
                if (strDirName.toUtf8().length() > 255) {
                    setError(DFileCopyMoveJob::MkdirError, qApp->translate("DFileCopyMoveJob", "Failed to open the dir, cause: File name too long"));
                    action = handleError(fromInfo.data(), toInfo.data());
                    break;
                }
            }

            if (!handler->mkdir(toInfo->fileUrl())) {
                const DAbstractFileInfoPointer &parent_info = DFileService::instance()->createFileInfo(nullptr, toInfo->parentUrl());

                if (!parent_info->exists() || parent_info->isWritable()) {
                    setError(DFileCopyMoveJob::MkdirError, qApp->translate("DFileCopyMoveJob", "Failed to create the directory, cause: %1").arg(handler->errorString()));
                } else {
                    setError(DFileCopyMoveJob::PermissionError);
                }

                action = handleError(fromInfo.data(), toInfo.data());
            }
            isNew = true;
        } while (action == DFileCopyMoveJob::RetryAction && this->isRunning());

        if (action != DFileCopyMoveJob::NoAction) {
            return action == DFileCopyMoveJob::SkipAction;
        }
    }

    if (fromInfo->filesCount() <= 0 && mode == DFileCopyMoveJob::CopyMode) {
        QFileDevice::Permissions permissions;
        QString filePath = fromInfo->fileUrl().toLocalFile();
        if (VaultController::ins()->isVaultFile(filePath)) {
            permissions = VaultController::ins()->getPermissions(filePath);
        } else {
            permissions = fromInfo->permissions();
        }

        handler->setPermissions(toInfo->fileUrl(), permissions);
        return true;
    }

    bool sortInode = toInfo && !fileHints.testFlag(DFileCopyMoveJob::DontSortInode);
    const DDirIteratorPointer &iterator = DFileService::instance()->createDirIterator(nullptr, fromInfo->fileUrl(), QStringList(),
                                                                                      QDir::AllEntries | QDir::NoDotAndDotDot | QDir::System | QDir::Hidden,
                                                                                      sortInode ? static_cast<QDirIterator::IteratorFlag>(DDirIterator::SortINode)
                                                                                      : QDirIterator::NoIteratorFlags, true);

    if (!iterator) {
        setError(DFileCopyMoveJob::UnknowUrlError, "Failed on create dir iterator");

        return false;
    }

    bool existsSkipFile = false;
    bool enter_dir = toInfo;

    if (enter_dir) {
        enterDirectory(fromInfo->fileUrl(), toInfo->fileUrl());
    }

    while (iterator->hasNext()) {
        if (!stateCheck()) {
            return false;
        }

        const DUrl &url = iterator->next();
        const DAbstractFileInfoPointer &info = iterator->fileInfo();

        if (!process(url, info, toInfo, isNew)) {
            return false;
        }

        if (lastErrorHandleAction == DFileCopyMoveJob::SkipAction) {
            existsSkipFile = true;
        }
    }

    if (enter_dir) {
        leaveDirectory();
    }

    if (toInfo) {

        // vault file fetch permissons separately.
        QFileDevice::Permissions permissions;
        QString filePath = fromInfo->fileUrl().toLocalFile();
        if (VaultController::ins()->isVaultFile(filePath)) {
            permissions = VaultController::ins()->getPermissions(filePath);
        } else {
            permissions = fromInfo->permissions();
        }

        handler->setPermissions(toInfo->fileUrl(), permissions);
    }

    if (mode == DFileCopyMoveJob::CopyMode) {
        return true;
    }

    if (existsSkipFile) {
        return true;
    }

    // 完成操作后删除原目录
    return removeFile(handler, fromInfo);
}

bool DFileCopyMoveJobPrivate::doCopyFile(const DAbstractFileInfoPointer &fromInfo, const DAbstractFileInfoPointer &toInfo, DFileHandler *handler, int blockSize)
{
    //预先读取
    {
        int fromfd = open(fromInfo->fileUrl().path().toUtf8().toStdString().data(), O_RDONLY);
        if (-1 != fromfd) {
            readahead(fromfd, 0, static_cast<size_t>(fromInfo->size()));
            close(fromfd);
        }
    }
    QScopedPointer<DFileDevice> fromDevice(DFileService::instance()->createFileDevice(nullptr, fromInfo->fileUrl()));
    if (!fromDevice) {
        setError(DFileCopyMoveJob::UnknowUrlError, "Failed on create file device");

        return false;
    }
    QScopedPointer<DFileDevice> toDevice(DFileService::instance()->createFileDevice(nullptr, toInfo->fileUrl()));

    if (!toDevice) {
        setError(DFileCopyMoveJob::UnknowUrlError, "Failed on create file device");

        return false;
    }
open_file: {
        DFileCopyMoveJob::Action action = DFileCopyMoveJob::NoAction;

        do {
            // 如果打开文件在保险箱内
            QString strPath = toInfo->fileUrl().toString();
            if (VaultController::isVaultFile(strPath)) {
                QString strFileName = strPath.section("/", -1, -1);
                if (strFileName.toUtf8().length() > 255) {
                    qCDebug(fileJob()) << "open error:" << fromInfo->fileUrl();
                    setError(DFileCopyMoveJob::OpenError, qApp->translate("DFileCopyMoveJob", "Failed to open the file, cause: File name too long"));
                    action = handleError(fromInfo.constData(), nullptr);
                    break;
                }
            }

            if (fromDevice->open(QIODevice::ReadOnly)) {
                action = DFileCopyMoveJob::NoAction;
            } else {
                qCDebug(fileJob()) << "open error:" << fromInfo->fileUrl();

                if (fromInfo->isReadable()) {
                    setError(DFileCopyMoveJob::OpenError, qApp->translate("DFileCopyMoveJob", "Failed to open the file, cause: %1").arg(fromDevice->errorString()));
                } else {
                    setError(DFileCopyMoveJob::PermissionError);
                }

                action = handleError(fromInfo.constData(), nullptr);
            }
        } while (action == DFileCopyMoveJob::RetryAction && this->isRunning());  // bug: 26333, while set the stop status shoule break the process!

        if (action == DFileCopyMoveJob::SkipAction) {
            return true;
        } else if (action != DFileCopyMoveJob::NoAction) {
            return false;
        }

        do {
            if (toDevice->open(QIODevice::WriteOnly | QIODevice::Truncate | QIODevice::Append)) {
                action = DFileCopyMoveJob::NoAction;
            } else {
                qCDebug(fileJob()) << "open error:" << toInfo->fileUrl();

                if (!toInfo->exists() || toInfo->isWritable()) {
                    setError(DFileCopyMoveJob::OpenError, qApp->translate("DFileCopyMoveJob", "Failed to open the file, cause: %1").arg(toDevice->errorString()));
                } else {
                    setError(DFileCopyMoveJob::PermissionError);
                }

                action = handleError(toInfo.data(), nullptr);
            }
        } while (action == DFileCopyMoveJob::RetryAction && this->isRunning());

        if (action == DFileCopyMoveJob::SkipAction) {
            return true;
        } else if (action != DFileCopyMoveJob::NoAction) {
            return false;
        }

        if (fileHints.testFlag(DFileCopyMoveJob::ResizeDestinationFile)) {
            do {
                if (toDevice->resize(fromDevice->size())) {
                    action = DFileCopyMoveJob::NoAction;
                } else {
                    setError(DFileCopyMoveJob::ResizeError, toDevice->errorString());
                    action = handleError(toInfo.data(), nullptr);
                }
            } while (action == DFileCopyMoveJob::RetryAction && this->isRunning());

            if (action == DFileCopyMoveJob::SkipAction) {
                return true;
            } else if (action != DFileCopyMoveJob::NoAction) {
                return false;
            }
        }
    }

#ifdef Q_OS_LINUX
    // 开启读取优化，告诉内核，我们将顺序读取此文件

    if (fromDevice->handle() > 0) {
        posix_fadvise(fromDevice->handle(), 0, 0, POSIX_FADV_SEQUENTIAL);
    }

    if (toDevice->handle() > 0) {
        posix_fadvise(toDevice->handle(), 0, 0, POSIX_FADV_SEQUENTIAL);
    }
#endif

    currentJobDataSizeInfo.first = fromDevice->size();
    currentJobFileHandle = toDevice->handle();
    bool teestqq = false;
    uLong source_checksum = adler32(0L, nullptr, 0);

    qint64 block_Size = fromInfo->size() > MAX_BUFFER_LEN ? MAX_BUFFER_LEN : fromInfo->size();

    char *data = new char[block_Size + 1];

    Q_FOREVER {
        qint64 current_pos = fromDevice->pos();
    read_data:
        if (Q_UNLIKELY(!stateCheck())) {
            delete[] data;
            return false;
        }

//        char data[blockSize + 1];
        qint64 size_read = fromDevice->read(data, block_Size);

        if (Q_UNLIKELY(size_read <= 0)) {
            if (size_read == 0 && fromDevice->atEnd()) {
                teestqq = true;
                break;
            }

            const_cast<DAbstractFileInfo *>(fromInfo.data())->refresh();

            if (fromInfo->exists()) {
                setError(DFileCopyMoveJob::ReadError, qApp->translate("DFileCopyMoveJob", "Failed to read the file, cause: %1").arg(fromDevice->errorString()));
            } else {
                setError(DFileCopyMoveJob::NonexistenceError);
            }

            switch (handleError(fromInfo.data(), toInfo.data())) {
            case DFileCopyMoveJob::RetryAction: {
                if (!fromDevice->seek(current_pos)) {
                    setError(DFileCopyMoveJob::UnknowError, fromDevice->errorString());
                    delete[] data;
                    return false;
                }

                goto read_data;
            }
            case DFileCopyMoveJob::SkipAction:
                delete[] data;
                return true;
            default:
                delete[] data;
                return false;
            }
        }

        current_pos = toDevice->pos();
    write_data:
        if (Q_UNLIKELY(!stateCheck())) {
            return false;
        }
        qint64 size_write = toDevice->write(data, size_read);
        //如果写失败了，直接推出
        if (size_write < 0) {
            if (!stateCheck()) {
                //临时处理 fix
                //判断是否是网络文件，是，就去调用closeWriteReadFailed，不去调用g_output_stream_close(d->output_stream, nullptr, nullptr);
                //在失去网络，网络文件调用gio 的 g_output_stream_close 关闭 output_stream，会卡很久
                if (FileUtils::isGvfsMountFile(toInfo->path())) {
                    toDevice->closeWriteReadFailed(true);
                }
                delete[] data;
                return false;
            }
            setError(DFileCopyMoveJob::WriteError, qApp->translate("DFileCopyMoveJob", "Failed to write the file, cause: %1").arg(toDevice->errorString()));
            switch (handleError(fromInfo.data(), toInfo.data())) {
            case DFileCopyMoveJob::RetryAction: {
                if (!toDevice->seek(current_pos)) {
                    setError(DFileCopyMoveJob::UnknowError, toDevice->errorString());
                    //临时处理 fix
                    //判断是否是网络文件，是，就去调用closeWriteReadFailed，不去调用g_output_stream_close(d->output_stream, nullptr, nullptr);
                    //在失去网络，网络文件调用gio 的 g_output_stream_close 关闭 output_stream，会卡很久
                    if (FileUtils::isGvfsMountFile(toInfo->path())) {
                        toDevice->closeWriteReadFailed(true);
                    }
                    delete[] data;
                    return false;
                }

                goto write_data;
            }
            case DFileCopyMoveJob::SkipAction:
                //临时处理 fix
                //判断是否是网络文件，是，就去调用closeWriteReadFailed，不去调用g_output_stream_close(d->output_stream, nullptr, nullptr);
                //在失去网络，网络文件调用gio 的 g_output_stream_close 关闭 output_stream，会卡很久
                if (FileUtils::isGvfsMountFile(toInfo->path())) {
                    toDevice->closeWriteReadFailed(true);
                }
                delete[] data;
                return true;
            default:
                //临时处理 fix
                //判断是否是网络文件，是，就去调用closeWriteReadFailed，不去调用g_output_stream_close(d->output_stream, nullptr, nullptr);
                //在失去网络，网络文件调用gio 的 g_output_stream_close 关闭 output_stream，会卡很久
                if (FileUtils::isGvfsMountFile(toInfo->path())) {
                    toDevice->closeWriteReadFailed(true);
                }
                delete[] data;
                return false;
            }
        }
        //fix 修复vfat格式u盘卡死问题，写入数据后立刻同步
//        const DStorageInfo &targetStorageInfo = directoryStack.top().targetStorageInfo;
//        if (targetStorageInfo.isValid()) {
//            const QString &fs_type = targetStorageInfo.fileSystemType();
//            if (fs_type == "vfat") {
//                toDevice->inherits("");
//                if (size_write > 0)
//                    toDevice->syncToDisk();
//            }
//        }
        countrefinesize(size_write);

        if (Q_UNLIKELY(size_write != size_read)) {
            do {
                // 在某些情况下（往sftp挂载目录写入），可能一次未能写入那么多数据
                // 但不代表写入失败，应该继续尝试，直到所有数据全部写入
                if (size_write > 0) {
                    const char *surplus_data = data;
                    qint64 surplus_size = size_read;

                    do {
                        currentJobDataSizeInfo.second += size_write;
                        completedDataSize += size_write;
                        //        writtenDataSize += size_write;

                        surplus_data += size_write;
                        surplus_size -= size_write;

                        size_write = toDevice->write(surplus_data, surplus_size);
                    } while (size_write > 0 && size_write != surplus_size);

                    // 表示全部数据写入完成
                    if (size_write > 0) {
                        break;
                    }
                }

                if (checkFreeSpace(currentJobDataSizeInfo.first - currentJobDataSizeInfo.second)) {
                    setError(DFileCopyMoveJob::WriteError, qApp->translate("DFileCopyMoveJob", "Failed to write the file, cause: %1").arg(toDevice->errorString()));
                } else {
                    setError(DFileCopyMoveJob::NotEnoughSpaceError);
                }

                switch (handleError(fromInfo.data(), toInfo.data())) {
                case DFileCopyMoveJob::RetryAction: {
                    if (!toDevice->seek(current_pos)) {
                        setError(DFileCopyMoveJob::UnknowError, toDevice->errorString());
                        delete[] data;
                        return false;
                    }

                    goto write_data;
                }
                case DFileCopyMoveJob::SkipAction:
                    delete[] data;
                    return true;
                default:
                    delete[] data;
                    return false;
                }
            } while (false);
        }

        currentJobDataSizeInfo.second += size_write;
        completedDataSize += size_write;
        completedDataSizeOnBlockDevice += size_write;
//        writtenDataSize += size_write;

        if (Q_LIKELY(!fileHints.testFlag(DFileCopyMoveJob::DontIntegrityChecking))) {
//            source_checksum = adler32(source_checksum, reinterpret_cast<Bytef *>(data), size_read);
            source_checksum = adler32(source_checksum, reinterpret_cast<Bytef *>(data), static_cast<uInt>(size_read));
        }

//        if (Q_UNLIKELY(writtenDataSize > 20000000)) {
//            writtenDataSize = 0;
//            toDevice->syncToDisk();
//        }
    }
// end forever
//    qDebug() << "cope satart end >>>>>>>>>>>>>>>>>>>>>>>>>>>>>> " << fromInfo->fileUrl();
    // 关闭文件时可能会需要很长时间，因为内核可能要把内存里的脏数据回写到硬盘
//    setState(DFileCopyMoveJob::IOWaitState);
    delete[] data;
    fromDevice->close();
    toDevice->close();
    countrefinesize(fromInfo->size() <= 0 ? 4096 : 0);
    /*if (state == DFileCopyMoveJob::IOWaitState) {
        setState(DFileCopyMoveJob::RunningState);
    } else */

    //对文件加权
    handler->setFileTime(toInfo->fileUrl(), fromInfo->lastRead(), fromInfo->lastModified());

    QFileDevice::Permissions permissions = fromInfo->permissions();
    //! use stat function to read vault file permission.
    QString path = fromInfo->fileUrl().path();
    if (VaultController::isVaultFile(path)) {
        permissions = VaultController::getPermissions(path);
    }

    handler->setPermissions(toInfo->fileUrl(), /*source_info->permissions()*/permissions);


    if (Q_UNLIKELY(!stateCheck())) {
        return false;
    }
//    qDebug() << "cope satart end >>>>>>>>>>>>>>>>>>>>>>>>>>>>>> " << fromInfo->fileUrl();

    if (fileHints.testFlag(DFileCopyMoveJob::DontIntegrityChecking)) {
        return true;
    }

    DFileCopyMoveJob::Action action = DFileCopyMoveJob::NoAction;

    do {
        if (toDevice->open(QIODevice::ReadOnly)) {
            break;
        } else {
            setError(DFileCopyMoveJob::OpenError, "Unable to open file for integrity check, , cause: " + toDevice->errorString());
            action = handleError(toInfo.data(), nullptr);
        }
    } while (action == DFileCopyMoveJob::RetryAction && this->isRunning());

    if (action == DFileCopyMoveJob::SkipAction) {
        return true;
    }
    //当打开目标文件失败了，就不去校验数据完整性
    else if (action == DFileCopyMoveJob::CancelAction) {
        return false;
    }
    //校验数据完整性

    char *data1 = new char[blockSize + 1];
    ulong target_checksum = adler32(0L, nullptr, 0);

    qint64 elapsed_time_checksum = 0;

    if (fileJob().isDebugEnabled()) {
        elapsed_time_checksum = updateSpeedElapsedTimer->elapsed();
    }

    Q_FOREVER {
        qint64 size = toDevice->read(data1, blockSize);

        if (Q_UNLIKELY(size <= 0)) {
            if (toDevice->atEnd()) {
                break;
            }

            setError(DFileCopyMoveJob::IntegrityCheckingError, qApp->translate("DFileCopyMoveJob", "File integrity was damaged, cause: %1").arg(toDevice->errorString()));

            switch (handleError(fromInfo.constData(), toInfo.constData())) {
            case DFileCopyMoveJob::RetryAction: {
                continue;
            }
            case DFileCopyMoveJob::SkipAction:
                delete [] data1;
                return true;
            default:
                delete [] data1;
                return false;
            }
        }

        target_checksum = adler32(target_checksum, reinterpret_cast<Bytef *>(data1), static_cast<uInt>(size));

        if (Q_UNLIKELY(!stateCheck())) {
            delete [] data1;
            return false;
        }
    }
    delete [] data1;

//    qCDebug(fileJob(), "Time spent of integrity check of the file: %lld", updateSpeedElapsedTimer->elapsed() - elapsed_time_checksum);

    if (source_checksum != target_checksum) {
        qCWarning(fileJob(), "Failed on file integrity checking, source file: 0x%lx, target file: 0x%lx", source_checksum, target_checksum);

        setError(DFileCopyMoveJob::IntegrityCheckingError);
        DFileCopyMoveJob::Action action = handleError(fromInfo.constData(), toInfo.constData());

        if (action == DFileCopyMoveJob::SkipAction) {
            return true;
        }

        if (action == DFileCopyMoveJob::RetryAction) {
            goto open_file;
        }

        return false;
    }

//    qDebug() << "yi ci yige +++++++++++++++++ " << fromInfo->fileUrl();
//    qCDebug(fileJob(), "adler value: 0x%lx", source_checksum);

    return true;
}

bool DFileCopyMoveJobPrivate::doRemoveFile(DFileHandler *handler, const DAbstractFileInfoPointer &fileInfo)
{
    if (!fileInfo->exists()) {
        return true;
    }

    DFileCopyMoveJob::Action action = DFileCopyMoveJob::NoAction;
    bool is_file = fileInfo->isFile() || fileInfo->isSymLink();

    do {
        //! vault file without writable permission cannot processed by system function.
        bool canRemove = true;
        QString absolutePath = fileInfo->absolutePath();
        if (VaultController::isVaultFile(absolutePath)) {
            VaultController::FileBaseInfo fbi = VaultController::ins()->getFileInfo(VaultController::localToVault(absolutePath));
            if (!fbi.isWritable) {
                canRemove = false;
                setError(DFileCopyMoveJob::PermissionError);
            }
        }

        if (canRemove) {
            if (is_file ? handler->remove(fileInfo->fileUrl()) : handler->rmdir(fileInfo->fileUrl())) {
                return true;
            }
            if (fileInfo->canRename()) {
                setError(DFileCopyMoveJob::RemoveError, qApp->translate("DFileCopyMoveJob", "Failed to delete the file, cause: %1").arg(handler->errorString()));
            } else {
                setError(DFileCopyMoveJob::PermissionError);
            }
        }

        action = handleError(fileInfo.constData(), nullptr);
    } while (action == DFileCopyMoveJob::RetryAction && this->isRunning());

    return action == DFileCopyMoveJob::SkipAction;
}

bool DFileCopyMoveJobPrivate::doRenameFile(DFileHandler *handler, const DAbstractFileInfoPointer &oldInfo, const DAbstractFileInfoPointer &newInfo)
{
    const DStorageInfo &storage_source = directoryStack.top().sourceStorageInfo;
    const DStorageInfo &storage_target = directoryStack.top().targetStorageInfo;

    if (storage_target.device() != "gvfsd-fuse" || storage_source == storage_target) {
        // 先尝试直接rename
        if (handler->rename(oldInfo->fileUrl(), newInfo->fileUrl())) {
            // 剪切合并需要更新进度条
            currentJobDataSizeInfo.first = oldInfo->size();
            currentJobDataSizeInfo.second += newInfo->size();
            completedDataSize += newInfo->size();
            completedDataSizeOnBlockDevice += newInfo->size();
            needUpdateProgress = true;
            if (Q_UNLIKELY(!stateCheck())) {
                return false;
            }
            return true;
        } else { // bug-35066 添加对保险箱的判断
            if (oldInfo->isSymLink()) { // 如果为链接文件
                if (VaultController::isVaultFile(oldInfo->path()) || VaultController::isVaultFile(newInfo->path())) { // 如果是保险箱任务

                    // 判断当前目录是否存在该名称的链接文件，如果存在，则删除
                    if (newInfo->exists()) {
                        if (!removeFile(handler, newInfo)) {
                            return false;
                        }
                    }

                    // 新建链接文件
                    if (!handler->link(oldInfo->symlinkTargetPath(), newInfo->fileUrl())) {
                        return false;
                    }

                    // 删除旧的链接文件
                    if (!doRemoveFile(handler, oldInfo)) {
                        return false;
                    }

                    return true;
                }
            }
        }
    }

    qCDebug(fileJob(), "Failed on rename, Well be copy and delete the file");

    // 先复制再删除
    if (!doCopyFile(oldInfo, newInfo, handler)) {
        return false;
    }

    if (lastErrorHandleAction == DFileCopyMoveJob::SkipAction) {
        // 说明复制文件过程被跳过
        return true;
    }

    handler->setFileTime(newInfo->fileUrl(), oldInfo->lastRead(), oldInfo->lastModified());

    //! use stat function to read vault file permission.
    QFileDevice::Permissions permissions = oldInfo->permissions();
    QString path = oldInfo->fileUrl().path();
    if (VaultController::isVaultFile(path)) {
        permissions = VaultController::getPermissions(path);
    }

    handler->setPermissions(newInfo->fileUrl(), /*oldInfo->permissions()*/permissions);

    if (!doRemoveFile(handler, oldInfo)) {
        return false;
    }

    return true;
}

bool DFileCopyMoveJobPrivate::doLinkFile(DFileHandler *handler, const DAbstractFileInfoPointer &fileInfo, const QString &linkPath)
{
    Q_Q(DFileCopyMoveJob);
    if (fileInfo->exists()) {
        if (!removeFile(handler, fileInfo)) {
            return false;
        }
    }

    DFileCopyMoveJob::Action action = DFileCopyMoveJob::NoAction;

    do {
        if (handler->link(linkPath, fileInfo->fileUrl())) {
            return true;
        }

        setError(DFileCopyMoveJob::SymlinkError, qApp->translate("DFileCopyMoveJob", "Fail to create symlink, cause: %1").arg(handler->errorString()));
        action = handleError(fileInfo.constData(), nullptr);
        q->msleep(500); // fix bug#30091 文件操作失败的时候，点击对话框的“不再提示+重试”，会导致不停失败不停发送信号通知主线程更新ui，这里加个延时控制响应频率
    } while (action == DFileCopyMoveJob::RetryAction && this->isRunning());

    return action == DFileCopyMoveJob::SkipAction;
}

bool DFileCopyMoveJobPrivate::process(const DUrl &from, const DAbstractFileInfoPointer &target_info)
{
    const DAbstractFileInfoPointer &source_info = DFileService::instance()->createFileInfo(nullptr, from);

    return process(from, source_info, target_info);
}

bool DFileCopyMoveJobPrivate::process(const DUrl &from, const DAbstractFileInfoPointer &source_info, const DAbstractFileInfoPointer &target_info, const bool isNew)
{
    // reset error and action
    if (DFileCopyMoveJob::MoreThreadAndMainRefine <= refinestat) {
<<<<<<< HEAD
        return processRefine(from,source_info,target_info,isNew);
=======
        qDebug() << "xinb  youhua ";
        return processRefine(from, source_info, target_info, isNew);
>>>>>>> 0b1f886f
    }
    unsetError();
    lastErrorHandleAction = DFileCopyMoveJob::NoAction;

    beginJob(JobInfo::Preprocess, from, (source_info && target_info) ? target_info->getUrlByChildFileName(source_info->fileName()) : DUrl());
    bool ok = doProcess(from, source_info, target_info, isNew);
    endJob();

    return ok;
}

bool DFileCopyMoveJobPrivate::copyFile(const DAbstractFileInfoPointer &fromInfo, const DAbstractFileInfoPointer &toInfo, DFileHandler *handler, int blockSize)
{
//    Q_Q(DFileCopyMoveJob);
    qint64 elapsed = 0;
    if (fileJob().isDebugEnabled()) {
        elapsed = updateSpeedElapsedTimer->elapsed();
    }
    beginJob(JobInfo::Copy, fromInfo->fileUrl(), toInfo->fileUrl());
    bool ok = true;
    //判断目标目录是u盘就只走但线程
    if (!bdestLocal || DFileCopyMoveJob::MoreThreadRefine > refinestat) {
        ok = doCopyFile(fromInfo, toInfo, handler, blockSize);
    } else {
        while (m_pool.activeThreadCount() >= 24) {
            if (Q_UNLIKELY(!stateCheck())) {
                return false;
            }
        }
        QtConcurrent::run(&m_pool, this, static_cast<bool(DFileCopyMoveJobPrivate::*)
                          (const DAbstractFileInfoPointer &, const DAbstractFileInfoPointer &, DFileHandler *, int)>
                          (&DFileCopyMoveJobPrivate::doCopyFile), fromInfo, toInfo, handler, blockSize);
    }
    endJob();

//    qCDebug(fileJob(), "Time spent of copy the file: %lld", updateSpeedElapsedTimer->elapsed() - elapsed);
    return ok;
}

bool DFileCopyMoveJobPrivate::removeFile(DFileHandler *handler, const DAbstractFileInfoPointer &fileInfo)
{
    beginJob(JobInfo::Remove, fileInfo->fileUrl(), DUrl());
    bool ok = doRemoveFile(handler, fileInfo);
    endJob();

    return ok;
}

bool DFileCopyMoveJobPrivate::renameFile(DFileHandler *handler, const DAbstractFileInfoPointer &oldInfo, const DAbstractFileInfoPointer &newInfo)
{
    Q_UNUSED(handler);

    beginJob(JobInfo::Move, oldInfo->fileUrl(), newInfo->fileUrl());
    bool ok = doRenameFile(handler, oldInfo, newInfo);
    endJob();

    return ok;
}

bool DFileCopyMoveJobPrivate::linkFile(DFileHandler *handler, const DAbstractFileInfoPointer &fileInfo, const QString &linkPath)
{
    beginJob(JobInfo::Link, DUrl(linkPath), fileInfo->fileUrl());
    bool ok = doLinkFile(handler, fileInfo, linkPath);
    endJob();

    return ok;
}

void DFileCopyMoveJobPrivate::beginJob(JobInfo::Type type, const DUrl &from, const DUrl &target, const bool isNew)
{
//    qCDebug(fileJob(), "job begin, Type: %d, from: %s, to: %s", type, qPrintable(from.toString()), qPrintable(target.toString()));
    if (!isNew) {
        jobStack.push({type, QPair<DUrl, DUrl>(from, target)});
        currentJobDataSizeInfo = qMakePair(-1, 0);
        currentJobFileHandle = -1;
    }

    Q_EMIT q_ptr->currentJobChanged(from, target,false);
}

void DFileCopyMoveJobPrivate::endJob(const bool isNew)
{
    if (isNew) {
        return;
    }
    jobStack.pop();
    currentJobFileHandle = -1;

//    qCDebug(fileJob()) << "job end, error:" << error << "last error handle action:" << lastErrorHandleAction;
}

void DFileCopyMoveJobPrivate::enterDirectory(const DUrl &from, const DUrl &to)
{
    DirectoryInfo info;

    info.url = qMakePair(from, to);

    if (from.isLocalFile()) {
        info.sourceStorageInfo.setPath(from.toLocalFile());
    }

    if (to.isLocalFile()) {
        if (!directoryStack.isEmpty()) {
            if (directoryStack.top().url.second == to) {
                info.targetStorageInfo = directoryStack.top().targetStorageInfo;
            } else {
                info.targetStorageInfo.setPath(to.toLocalFile());
            }
        } else {
            info.targetStorageInfo.setPath(to.toLocalFile());
        }
    }

    directoryStack.push(info);
}

void DFileCopyMoveJobPrivate::leaveDirectory()
{
    directoryStack.pop();
}

void DFileCopyMoveJobPrivate::joinToCompletedFileList(const DUrl &from, const DUrl &target, qint64 dataSize)
{
//    qCDebug(fileJob(), "file. from: %s, target: %s, data size: %lld", qPrintable(from.toString()), qPrintable(target.toString()), dataSize);

    if (currentJobDataSizeInfo.first < 0) {
        completedDataSize += dataSize;
    }

    completedProgressDataSize += dataSize <= 0 ? 4096 : 0;

    ++completedFilesCount;

    Q_EMIT q_ptr->completedFilesCountChanged(completedFilesCount);

    if (lastErrorHandleAction == DFileCopyMoveJob::SkipAction) {
        return;
    }

    completedFileList << qMakePair(from, target);
}

void DFileCopyMoveJobPrivate::joinToCompletedDirectoryList(const DUrl &from, const DUrl &target, qint64 dataSize)
{
    Q_UNUSED(dataSize)
//    qCDebug(fileJob(), "directory. from: %s, target: %s, data size: %lld", qPrintable(from.toString()), qPrintable(target.toString()), dataSize);

//    completedDataSize += dataSize;
    completedProgressDataSize += targetIsRemovable <= 0 ? 4096 : 0;
    ++completedFilesCount;

    countrefinesize(4096);

    Q_EMIT q_ptr->completedFilesCountChanged(completedFilesCount);

    if (lastErrorHandleAction == DFileCopyMoveJob::SkipAction) {
        return;
    }

    completedDirectoryList << qMakePair(from, target);
}

void DFileCopyMoveJobPrivate::updateProgress()
{
    switch (mode) {
    case DFileCopyMoveJob::CopyMode:
    case DFileCopyMoveJob::CutMode:
        updateCopyProgress();
        break;
    case DFileCopyMoveJob::MoveMode:
        updateMoveProgress();
        break;
    }

}

void DFileCopyMoveJobPrivate::updateCopyProgress()
{
    // fix bug 30548 ,以为有些文件大小为0,文件夹为空，size也为零，重新计算显示大小
//    const qint64 totalSize = fileStatistics->totalProgressSize();
    const qint64 totalSize = totalsize;
    //通过getCompletedDataSize取出的已传输的数据大小后期会远超实际数据大小，这种情况下直接使用completedDataSize
    qint64 dataSize(getCompletedDataSize());
    // completedDataSize 可能一直为 0
    if (dataSize > completedDataSize && completedDataSize > 0) {
        dataSize = completedDataSize;
    }

    dataSize = targetIsRemovable <= 0 ? completedDataSizeOnBlockDevice : dataSize;

    dataSize += completedProgressDataSize;

    //优化
    dataSize = (refinestat >= DFileCopyMoveJob::MoreThreadRefine && bdestLocal) ? refinecpsize : dataSize;

    if (totalSize == 0)
        return;

//    if (fileStatistics->isFinished()) {
    if (iscountsizeover) {
        qreal realProgress = qreal(dataSize) / totalSize;
        if (realProgress > lastProgress)
            lastProgress = realProgress;
//        qCDebug(fileJob(), "completed data size: %lld, total data size: %lld", dataSize, fileStatistics->totalProgressSize());
    } else {
        //预设一个总大小，让前期进度平滑一些（目前阈值取1mb）
        qreal virtualSize = totalSize < 1000000 ? 1000000 : totalSize;
        if (dataSize < virtualSize /*&& total_size > 0*/) {
            // 取一个时时的总大小来计算一个模糊进度
            qreal fuzzyProgress = qreal(dataSize) / virtualSize;
            if (fuzzyProgress < 0.3 && fuzzyProgress > lastProgress)
                lastProgress = fuzzyProgress;
        }
    }
    // 保证至少出现%1
    if (lastProgress < 0.02) {
        lastProgress = 0.01;
    }

    Q_EMIT q_ptr->progressChanged(qMin(lastProgress, 1.0), dataSize);

    if (currentJobDataSizeInfo.first > 0) {
        Q_EMIT q_ptr->currentFileProgressChanged(qMin(qreal(currentJobDataSizeInfo.second) / currentJobDataSizeInfo.first, 1.0), currentJobDataSizeInfo.second);
    }
}


// use count calculate progress when mode is move
void DFileCopyMoveJobPrivate::updateMoveProgress()
{
    Q_Q(DFileCopyMoveJob);
    int totalCount = q->totalFilesCount();
    if (totalCount > 0) {
        qreal realProgress = qreal(completedFilesCount) / totalCount;
        if (realProgress > lastProgress)
            lastProgress = realProgress;
    } else if (countStatisticsFinished && totalMoveFilesCount > 0) {
        qreal realProgress = qreal(completedFilesCount) / totalMoveFilesCount;
        if (realProgress > lastProgress)
            lastProgress = realProgress;
    } else {
        if (completedFilesCount < totalMoveFilesCount && totalMoveFilesCount > 0) {
            qreal fuzzyProgress = qreal(completedFilesCount) / totalMoveFilesCount;
            if (fuzzyProgress < 0.5 && fuzzyProgress > lastProgress)
                lastProgress = fuzzyProgress;
        }
    }
    // 保证至少出现%1
    if (lastProgress < 0.02) {
        lastProgress = 0.01;
    }
    Q_EMIT q_ptr->progressChanged(qMin(lastProgress, 1.0), 0);
}

void DFileCopyMoveJobPrivate::updateSpeed()
{
    const qint64 time = updateSpeedElapsedTimer->elapsed();
    const qint64 total_size = refinestat >= DFileCopyMoveJob::MoreThreadRefine ? refinecpsize : getCompletedDataSize();
    if (time == 0)
        return;

    qint64 speed = total_size / time * 1000;

    // 如果进度已经是100%，则不应该再有速度波动
    if (fileStatistics->isFinished() && total_size >= fileStatistics->totalSize()) {
        speed = 0;
    }

    // 复制和剪切文件时显示速度
    if (mode != DFileCopyMoveJob::MoveMode) {
        Q_EMIT q_ptr->speedUpdated(speed);
    }
}

void DFileCopyMoveJobPrivate::_q_updateProgress()
{
    ++timeOutCount;

    updateSpeed();
    updateProgress();

    // 因为sleep状态时可能会导致进度信息长时间无法得到更新，故在此处直接更新进度信息
    if (state == DFileCopyMoveJob::IOWaitState) {
        updateProgress();
    } else {
        needUpdateProgress = true;
    }
}

void DFileCopyMoveJobPrivate::countrefinesize(const qint64 &size)
{
    QMutexLocker lock(&m_refinemutex);
    refinecpsize += size;
}

bool DFileCopyMoveJobPrivate::mergeDirectoryRefine(DFileHandler *handler, const DAbstractFileInfoPointer &fromInfo,
                                                   const DAbstractFileInfoPointer &toInfo)
{
    //copyrefineflag为0,遍历线程才会继续去遍历
    if (copyrefineflag >= 1) {
        return true;
    }
    bool nextischeck = false;
    if (toInfo && !toInfo->exists()) {
        DFileCopyMoveJob::Action action = DFileCopyMoveJob::NoAction;
        do {
            // 当为保险箱路径时，判断目录名的长度，如果长度大于85，则不让其创建成功，并报错“文件名过长”
            QString strPath = toInfo->fileUrl().toString();
            if (VaultController::isVaultFile(strPath)) {
                // 获得目录名
                QString strDirName = strPath.section("/", -1, -1);
                if (strDirName.toUtf8().length() > 255) {
                    setError(DFileCopyMoveJob::MkdirError, qApp->translate("DFileCopyMoveJob", "Failed to open the dir, cause: File name too long"));
                    action = handleError(fromInfo.constData(), toInfo.constData());
                    break;
                }
            }
            if (!handler->mkdir(toInfo->fileUrl())) {
                const DAbstractFileInfoPointer &parent_info = DFileService::instance()->createFileInfo(nullptr, toInfo->parentUrl());

                if (!parent_info->exists() || parent_info->isWritable()) {
                    setError(DFileCopyMoveJob::MkdirError, qApp->translate("DFileCopyMoveJob", "Failed to create the directory, cause: %1").arg(handler->errorString()));
                } else {
                    setError(DFileCopyMoveJob::PermissionError);
                }

                action = handleError(fromInfo.constData(), toInfo.constData());
            }
            nextischeck = true;

        } while (action == DFileCopyMoveJob::RetryAction && this->isRunning());

        if (action != DFileCopyMoveJob::NoAction) {
            return action == DFileCopyMoveJob::SkipAction;
        }
    }
    if (fromInfo->filesCount() <= 0 && mode == DFileCopyMoveJob::CopyMode) {
        FileCopyInfoPointer copyinfo(new FileCopyInfo);
        copyinfo->isdir = true;
        copyinfo->frominfo = fromInfo;
        copyinfo->toinfo = toInfo;
        if (refinestat == DFileCopyMoveJob::MoreThreadAndMainAndOpenRefine) {
            openfromfilequeue.enqueue(copyinfo);
        }
        //直接加权
        QFileDevice::Permissions permissions;
        QString filePath = fromInfo->fileUrl().toLocalFile();
        if (VaultController::ins()->isVaultFile(filePath)) {
            permissions = VaultController::ins()->getPermissions(filePath);
        } else {
            permissions = fromInfo->permissions();
        }

        handler->setPermissions(toInfo->fileUrl(), permissions);
        return true;
    }

    bool sortInode = toInfo && !fileHints.testFlag(DFileCopyMoveJob::DontSortInode);
    const DDirIteratorPointer &iterator = DFileService::instance()->createDirIterator(nullptr, fromInfo->fileUrl(), QStringList(),
                                                                                      QDir::AllEntries | QDir::NoDotAndDotDot | QDir::System | QDir::Hidden,
                                                                                      sortInode ? static_cast<QDirIterator::IteratorFlag>(DDirIterator::SortINode)
                                                                                      : QDirIterator::NoIteratorFlags, true);
    if (!iterator) {
        setError(DFileCopyMoveJob::UnknowUrlError, "Failed on create dir iterator");

        return false;
    }

    bool existsSkipFile = false;
    bool enter_dir = toInfo;

    if (enter_dir) {
        enterDirectory(fromInfo->fileUrl(), toInfo->fileUrl());
    }

    while (iterator->hasNext()) {
        if (!stateCheck()) {
            return false;
        }
        const DUrl &url = iterator->next();
        const DAbstractFileInfoPointer &info = iterator->fileInfo();

        if (!processRefine(url, info, toInfo, nextischeck)) {
            return false;
        }

        if (lastErrorHandleAction == DFileCopyMoveJob::SkipAction) {
            existsSkipFile = true;
        }
    }

    if (enter_dir) {
        leaveDirectory();
    }
    if (mode == DFileCopyMoveJob::CopyMode) {
        FileCopyInfoPointer copyinfo(new FileCopyInfo);
        copyinfo->isdir = true;
        copyinfo->frominfo = fromInfo;
        copyinfo->toinfo = toInfo;
        copyinfo->handler = handler;
        if (refinestat == DFileCopyMoveJob::MoreThreadAndMainAndOpenRefine) {
            openfromfilequeue.enqueue(copyinfo);
        } else {
            readfileinfoqueue.enqueue(copyinfo);
        }
        return true;
    }
    //处理文件权限问题
    if (toInfo) {

        // vault file fetch permissons separately.
        QFileDevice::Permissions permissions;
        QString filePath = fromInfo->fileUrl().toLocalFile();
        if (VaultController::ins()->isVaultFile(filePath)) {
            permissions = VaultController::ins()->getPermissions(filePath);
        } else {
            permissions = fromInfo->permissions();
        }

        handler->setPermissions(toInfo->fileUrl(), permissions);
    }

    if (existsSkipFile) {
        return true;
    }

    // 完成操作后删除原目录
    return removeFile(handler, fromInfo);
}

bool DFileCopyMoveJobPrivate::processRefine(const DUrl &from, const DAbstractFileInfoPointer &source_info,
                                            const DAbstractFileInfoPointer &target_info, const bool ischeck)
{
    // reset error and action
    unsetError();
    lastErrorHandleAction = DFileCopyMoveJob::NoAction;

    beginJob(JobInfo::Preprocess, from, (source_info && target_info) ? target_info->getUrlByChildFileName(source_info->fileName()) : DUrl(), true);
    bool ok = doProcessRefine(from, source_info, target_info, ischeck);
    endJob(true);

    return ok;
}

bool DFileCopyMoveJobPrivate::doProcessRefine(const DUrl &from, const DAbstractFileInfoPointer &source_info,
                                              const DAbstractFileInfoPointer &target_info, const bool ischeck)
{
//    Q_Q(DFileCopyMoveJob);
    qint64 curt = QDateTime::currentMSecsSinceEpoch();
    if (!source_info) {
        setError(DFileCopyMoveJob::UnknowUrlError, "Failed create file info");

        return handleError(source_info.constData(), nullptr) == DFileCopyMoveJob::SkipAction;
    }

    if (!source_info->exists()) {
        //如果是从root目录拷贝到普通用户的目录，需要提示权限错误
        if (source_info->path().startsWith("/root/") && !target_info->path().startsWith("/root/")) {
            setError(DFileCopyMoveJob::PermissionError);
        } else {
            setError(DFileCopyMoveJob::NonexistenceError);
        }

        return handleError(source_info.constData(), nullptr) == DFileCopyMoveJob::SkipAction;
    }

    switch (source_info->fileType()) {
    case DAbstractFileInfo::CharDevice:
    case DAbstractFileInfo::BlockDevice:
    case DAbstractFileInfo::FIFOFile:
    case DAbstractFileInfo::SocketFile: {
        setError(DFileCopyMoveJob::SpecialFileError);

        return handleError(source_info.constData(), nullptr) == DFileCopyMoveJob::SkipAction;
    }
    default:
        break;
    }

    DFileHandler *handler = DFileService::instance()->createFileHandler(nullptr, from);

    if (!handler) {
        setError(DFileCopyMoveJob::UnknowUrlError, "Failed create file handler");

        return handleError(source_info.constData(), nullptr) == DFileCopyMoveJob::SkipAction;
    }

    // only remove
    if (!target_info) {
        bool ok = false;

        qint64 size = source_info->isSymLink() ? 0 : source_info->size();

        if (source_info->isFile() || source_info->isSymLink()) {
            ok = removeFile(handler, source_info);
            if (ok) {
                joinToCompletedFileList(from, DUrl(), size);
            }
        } else {
            // 删除文件夹时先设置其权限
            if (fileHints.testFlag(DFileCopyMoveJob::ForceDeleteFile)) {
                handler->setPermissions(source_info->fileUrl(), QFileDevice::ReadUser | QFileDevice::WriteUser | QFileDevice::ExeUser);
            }

            ok = mergeDirectory(handler, source_info, DAbstractFileInfoPointer(nullptr));
            if (ok) {
                joinToCompletedDirectoryList(from, DUrl(), size);
            }
        }

        return ok;
    }

    QString file_name;
    //! 是否退回到回收站
    if (m_fileNameList.isEmpty()) {
        if (!ischeck) {
            file_name = handle ? handle->getNewFileName(q_ptr, source_info) : source_info->fileName();
        } else {
            file_name = source_info->fileName();
        }
    } else {
        file_name = m_fileNameList.dequeue().split('/').last();
    }


    // 回收站可能重名文件，因此回收站中的文件实际filename是经过处理的,这里需要取真正需要展示的filename
    if (source_info->filePath().startsWith(DFMStandardPaths::location(DFMStandardPaths::TrashFilesPath))) {
        QExplicitlySharedDataPointer<TrashFileInfo> info(new TrashFileInfo(DUrl::fromTrashFile("/" + source_info->fileName())));
        file_name = info->fileDisplayName();
    }
//    m_check += QDateTime::currentMSecsSinceEpoch() - curt;
    curt = QDateTime::currentMSecsSinceEpoch();
create_new_file_info:
    const DAbstractFileInfoPointer &new_file_info = DFileService::instance()->createFileInfo(nullptr, target_info->getUrlByChildFileName(file_name));

    if (!new_file_info) {
        qWarning() << "fileinfo create failed!" << target_info->getUrlByChildFileName(file_name);
        return false;
    }

    if (new_file_info->exists()) {
        if ((mode == DFileCopyMoveJob::MoveMode || mode == DFileCopyMoveJob::CutMode) &&
                (new_file_info->fileUrl() == from || DStorageInfo::isSameFile(from.path(), new_file_info->fileUrl().path()))) {
            // 不用再进行后面的操作
            return true;
        }

        // 禁止目录复制/移动到自己里面
        if (new_file_info->isAncestorsUrl(source_info->fileUrl())) {
            setError(DFileCopyMoveJob::TargetIsSelfError);

            DFileCopyMoveJob::Action action = handleError(source_info.constData(), new_file_info.constData());

            if (action == DFileCopyMoveJob::SkipAction) {
                return true;
            }

            if (action != DFileCopyMoveJob::EnforceAction) {
                return false;
            }
        }

        bool source_is_file = source_info->isFile() || source_info->isSymLink();
        bool target_is_file = new_file_info->isFile() || new_file_info->isSymLink();

        if (target_is_file) {
            setError(DFileCopyMoveJob::FileExistsError);
        } else {
            setError(DFileCopyMoveJob::DirectoryExistsError);
        }

        switch (handleError(source_info.constData(), new_file_info.constData())) {
        case DFileCopyMoveJob::ReplaceAction:
            if (new_file_info->fileUrl() == from) {
                // 不用再进行后面的操作
                return true;
            }

            if (source_is_file && source_is_file == target_is_file) {
                break;
            } else {
                return false;
            }
        case DFileCopyMoveJob::MergeAction:
            if (!source_is_file && source_is_file == target_is_file) {
                break;
            } else {
                return false;
            }
        case DFileCopyMoveJob::SkipAction:
            return true;
        case DFileCopyMoveJob::CoexistAction:
            file_name = handle ? handle->getNonExistsFileName(q_ptr, source_info, target_info)
                        : getNewFileName(source_info, target_info);
            goto create_new_file_info;
        default:
            return false;
        }
    }

    if (source_info->isSymLink()) {
        bool ok = false;

        if (mode == DFileCopyMoveJob::CopyMode) {
            DAbstractFileInfoPointer new_source_info;
            if (fileHints.testFlag(DFileCopyMoveJob::FollowSymlink)) {

                do {
                    const DAbstractFileInfoPointer &symlink_target = DFileService::instance()->createFileInfo(nullptr, source_info->symLinkTarget());

                    if (!symlink_target->exists()) {
                        break;
                    }

                    new_source_info = symlink_target;
                } while (new_source_info->isSymLink());

                if (new_source_info->exists()) {
                    goto process_file;
                }
            }
            if (new_source_info) {
                ok = linkFile(handler, new_file_info, new_source_info->symlinkTargetPath());
            } else {
                ok = linkFile(handler, new_file_info, source_info->symlinkTargetPath());
            }
        } else {
            ok = renameFile(handler, source_info, new_file_info);
        }

        if (ok) {
            joinToCompletedFileList(from, new_file_info->fileUrl(), 0);
        }

        countrefinesize(4096);

        return ok;
    }

process_file:
    if (source_info->isFile()) {
        bool ok = false;
        qint64 size = source_info->size();
        while (!checkFreeSpace(size)) {
            setError(DFileCopyMoveJob::NotEnoughSpaceError);
            DFileCopyMoveJob::Action action = handleError(source_info.constData(), new_file_info.constData());

            if (action == DFileCopyMoveJob::SkipAction) {
                return true;
            }

            if (action == DFileCopyMoveJob::RetryAction) {
                continue;
            }

            if (action == DFileCopyMoveJob::EnforceAction) {
                break;
            }

            return false;
        }

        if (!checkFileSize(size)) {
            setError(DFileCopyMoveJob::FileSizeTooBigError);
            DFileCopyMoveJob::Action action = handleError(source_info.constData(), new_file_info.constData());

            if (action == DFileCopyMoveJob::SkipAction) {
                return true;
            }

            if (action != DFileCopyMoveJob::EnforceAction) {
                return false;
            }
        }

        if (mode == DFileCopyMoveJob::CopyMode) {
            //copyrefineflag为0,遍历线程才会继续去遍历
            if (copyrefineflag >= 1) {
                return false;
            }
            if (new_file_info->isSymLink() || fileHints.testFlag(DFileCopyMoveJob::RemoveDestination)) {
                if (!removeFile(handler, new_file_info)) {
                    return false;
                }
            } else if (new_file_info->exists()) {
                // 复制文件时，如果需要覆盖，必须添加可写入权限
                handler->setPermissions(new_file_info->fileUrl(), QFileDevice::WriteUser | QFileDevice::ReadUser);
            }
            FileCopyInfoPointer info(new FileCopyInfo);
            info->frominfo = source_info;
            info->toinfo = new_file_info;
            info->handler = handler;
            if (refinestat >= DFileCopyMoveJob::MoreThreadAndMainAndOpenRefine) {
                openfromfilequeue.enqueue(info);
            } else {
                readfileinfoqueue.enqueue(info);
            }
            ok = true;
        } else {
            ok = renameFile(handler, source_info, new_file_info);
        }

        if (ok) {
            joinToCompletedFileList(from, new_file_info->fileUrl(), size);
        }

        return ok;
    } else if (source_info->isDir()) {
        // 禁止目录复制/移动到自己里面
        if (new_file_info->isAncestorsUrl(source_info->fileUrl())) {
            setError(DFileCopyMoveJob::TargetIsSelfError);

            DFileCopyMoveJob::Action action = handleError(source_info.constData(), new_file_info.constData());

            if (action == DFileCopyMoveJob::SkipAction) {
                return true;
            }

            if (action != DFileCopyMoveJob::EnforceAction) {
                return false;
            }
        }

        bool ok = true;
        qint64 size = source_info->size();
        const QDateTime si_last_read = source_info->lastRead();
        const QDateTime si_last_modified = source_info->lastModified();

        if (mode == DFileCopyMoveJob::CopyMode) {
            ok = mergeDirectoryRefine(handler, source_info, new_file_info);
        } else if (!handler->rename(source_info->fileUrl(), new_file_info->fileUrl())) { // 尝试直接rename操作
            qCDebug(fileJob(), "Failed on rename, Well be copy and delete the directory");
            ok = mergeDirectory(handler, source_info, new_file_info);
        }

        if (ok) {
            handler->setFileTime(new_file_info->fileUrl(), si_last_read, si_last_modified);
            joinToCompletedDirectoryList(from, new_file_info->fileUrl(), size);
        }
        return ok;
    }

    return false;
}

bool DFileCopyMoveJobPrivate::copyFileRefine(const DFileCopyMoveJobPrivate::FileCopyInfoPointer &copyinfo)
{
    qint64 elapsed = QDateTime::currentMSecsSinceEpoch();
//    qDebug() << "read and open copyFileRefine  " << copyinfo->frominfo->fileUrl();
    beginJob(JobInfo::Copy, copyinfo->frominfo->fileUrl(), copyinfo->toinfo->fileUrl(), true);
    //预先读取
    {
        int fromfd = open(copyinfo->frominfo->fileUrl().path().toUtf8().toStdString().data(), O_RDONLY);
        if (-1 != fromfd) {
            readahead(fromfd, 0, static_cast<size_t>(copyinfo->frominfo->size()));
            close(fromfd);
        }
    }
    bool ok = doCopyFileRefine(copyinfo);
    endJob(true);
    m_tatol += QDateTime::currentMSecsSinceEpoch() - elapsed;

    return ok;
}

bool DFileCopyMoveJobPrivate::doCopyFileRefine(const FileCopyInfoPointer &copyinfo)
{
    qint64 curt = QDateTime::currentMSecsSinceEpoch();
    QSharedPointer<DFileDevice> fromDevice(DFileService::instance()->createFileDevice(nullptr, copyinfo->frominfo->fileUrl()));
    if (!fromDevice) {
        setError(DFileCopyMoveJob::UnknowUrlError, "Failed on create file device");

        return false;
    }
    QSharedPointer<DFileDevice> toDevice(DFileService::instance()->createFileDevice(nullptr, copyinfo->toinfo->fileUrl()));

    if (!toDevice) {
        setError(DFileCopyMoveJob::UnknowUrlError, "Failed on create file device");

        return false;
    }
    DFileCopyMoveJob::Action action = DFileCopyMoveJob::NoAction;

    do {
        // 如果打开文件在保险箱内
        QString strPath = copyinfo->toinfo->fileUrl().toString();
        if (VaultController::isVaultFile(strPath)) {
            QString strFileName = strPath.section("/", -1, -1);
            if (strFileName.toUtf8().length() > 255) {
                qCDebug(fileJob()) << "open error:" << copyinfo->frominfo->fileUrl();
                setError(DFileCopyMoveJob::OpenError, qApp->translate("DFileCopyMoveJob", "Failed to open the file, cause: File name too long"));
                action = handleError(copyinfo->frominfo.constData(), nullptr);
                break;
            }
        }

        if (fromDevice->open(QIODevice::ReadOnly)) {
            action = DFileCopyMoveJob::NoAction;
            filerefinefd++;
        } else {
            qCDebug(fileJob()) << "open error:" << copyinfo->frominfo->fileUrl();

            if (copyinfo->frominfo->isReadable()) {
                setError(DFileCopyMoveJob::OpenError, qApp->translate("DFileCopyMoveJob", "Failed to open the file, cause: %1").arg(fromDevice->errorString()));
            } else {
                setError(DFileCopyMoveJob::PermissionError);
            }

            action = handleError(copyinfo->frominfo.constData(), nullptr);
        }
    } while (action == DFileCopyMoveJob::RetryAction && this->isRunning());  // bug: 26333, while set the stop status shoule break the process!

    if (action == DFileCopyMoveJob::SkipAction) {
        return true;
    } else if (action != DFileCopyMoveJob::NoAction) {
        return false;
    }
#ifdef Q_OS_LINUX
    // 开启读取优化，告诉内核，我们将顺序读取此文件

    if (fromDevice->handle() > 0) {
        posix_fadvise(fromDevice->handle(), 0, 0, POSIX_FADV_SEQUENTIAL);
    }
#endif
    qint64 size_block = fromDevice->size() > MAX_BUFFER_LEN ? MAX_BUFFER_LEN : fromDevice->size();
    while (true) {
        qint64 current_pos = fromDevice->pos();
        copyinfo->currentpos = current_pos;
        char *buffer = new char[size_block + 1];

        if (Q_UNLIKELY(!stateCheck())) {
//            qDebug() << "read and open state change  " << copyinfo->frominfo->fileUrl();
            delete[]  buffer;
            closefromdevicequeue.enqueue(fromDevice);
            return false;
        }
        curt = QDateTime::currentMSecsSinceEpoch();
        qint64 size_read = fromDevice->read(buffer, size_block);
        m_readtime += QDateTime::currentMSecsSinceEpoch() - curt;
//        qDebug() << "read and open time " << m_readtime;

        if (Q_UNLIKELY(size_read <= 0)) {
            if (size_read == 0 && fromDevice->atEnd()) {
                break;
            }

            const_cast<DAbstractFileInfo *>(copyinfo->frominfo.data())->refresh();

            if (copyinfo->frominfo->exists()) {
                setError(DFileCopyMoveJob::ReadError, qApp->translate("DFileCopyMoveJob", "Failed to read the file, cause: %1").arg(fromDevice->errorString()));
            } else {
                setError(DFileCopyMoveJob::NonexistenceError);
            }

            switch (handleError(copyinfo->frominfo.data(), copyinfo->toinfo.data())) {
            case DFileCopyMoveJob::RetryAction: {
                if (!fromDevice->seek(current_pos)) {
                    setError(DFileCopyMoveJob::UnknowError, fromDevice->errorString());
                    closefromdevicequeue.enqueue(fromDevice);
                    return false;
                }
                break;
            }
            case DFileCopyMoveJob::SkipAction:
                closefromdevicequeue.enqueue(fromDevice);
                return true;
            default:
                closefromdevicequeue.enqueue(fromDevice);
                return false;
            }
        } else {
            if (size_read >= MAX_BUFFER_LEN && size_read < fromDevice->size()) {
                FileCopyInfoPointer tmpinfo(new FileCopyInfo);
                tmpinfo->closeflag = false;
                tmpinfo->frominfo = copyinfo->frominfo;
                tmpinfo->toinfo = copyinfo->toinfo;
                tmpinfo->todevice = toDevice;
                tmpinfo->currentpos = current_pos;
                tmpinfo->buffer = buffer;
                tmpinfo->size = size_read;
                writefilequeue.enqueue(tmpinfo);
//                qDebug() << "insert write queue";
            } else {
                copyinfo->buffer = buffer;
                copyinfo->size = size_read;
                if (size_read >= fromDevice->size()) {
                    break;
                }
            }
        }
    }
    copyinfo->todevice = toDevice;
    writefilequeue.enqueue(copyinfo);
    closefromdevicequeue.enqueue(fromDevice);
    return true;
}

bool DFileCopyMoveJobPrivate::doCopyFileRefineReadAndWrite(const DFileCopyMoveJobPrivate::FileCopyInfoPointer &copyinfo)
{
//    // fix:bug42483 从文管中(数据盘)的桌面目录拖动回收站、桌面等图标至桌面，选择替换后图标变为文件状态无法使用
//    if (DStorageInfo::isSameFile(copyinfo->frominfo->fileUrl().path(), copyinfo->toinfo->fileUrl().path())) {
//        qDebug()<<"Info:"<<copyinfo->frominfo->fileUrl().path()<<" and "<<copyinfo->toinfo->fileUrl().path()<<" are the same file.";
//        return true;
//    }

    qint64 curt = QDateTime::currentMSecsSinceEpoch();
    QScopedPointer<DFileDevice> fromDevice(DFileService::instance()->createFileDevice(nullptr, copyinfo->frominfo->fileUrl()));
    if (!fromDevice) {
        setError(DFileCopyMoveJob::UnknowUrlError, "Failed on create file device");

        return false;
    }
    QScopedPointer<DFileDevice> toDevice(DFileService::instance()->createFileDevice(nullptr, copyinfo->toinfo->fileUrl()));

    if (!toDevice) {
        setError(DFileCopyMoveJob::UnknowUrlError, "Failed on create file device");

        return false;
    }
open_file: {
        DFileCopyMoveJob::Action action = DFileCopyMoveJob::NoAction;

        do {
            // 如果打开文件在保险箱内
            QString strPath = copyinfo->toinfo->fileUrl().toString();
            if (VaultController::isVaultFile(strPath)) {
                QString strFileName = strPath.section("/", -1, -1);
                if (strFileName.toUtf8().length() > 255) {
                    qCDebug(fileJob()) << "open error:" << copyinfo->frominfo->fileUrl();
                    setError(DFileCopyMoveJob::OpenError, qApp->translate("DFileCopyMoveJob", "Failed to open the file, cause: File name too long"));
                    action = handleError(copyinfo->frominfo.constData(), nullptr);
                    break;
                }
            }

            if (fromDevice->open(QIODevice::ReadOnly)) {
                action = DFileCopyMoveJob::NoAction;
            } else {
                qCDebug(fileJob()) << "open error:" << copyinfo->frominfo->fileUrl();

                if (copyinfo->frominfo->isReadable()) {
                    setError(DFileCopyMoveJob::OpenError, qApp->translate("DFileCopyMoveJob", "Failed to open the file, cause: %1").arg(fromDevice->errorString()));
                } else {
                    setError(DFileCopyMoveJob::PermissionError);
                }

                action = handleError(copyinfo->frominfo.constData(), nullptr);
            }
        } while (action == DFileCopyMoveJob::RetryAction && this->isRunning());  // bug: 26333, while set the stop status shoule break the process!

        if (action == DFileCopyMoveJob::SkipAction) {
            return true;
        } else if (action != DFileCopyMoveJob::NoAction) {
            return false;
        }

        do {
            if (toDevice->open(QIODevice::WriteOnly | QIODevice::Truncate)) {
                action = DFileCopyMoveJob::NoAction;
            } else {
                qCDebug(fileJob()) << "open error:" << copyinfo->toinfo->fileUrl();

                if (!copyinfo->toinfo->exists() || copyinfo->toinfo->isWritable()) {
                    setError(DFileCopyMoveJob::OpenError, qApp->translate("DFileCopyMoveJob", "Failed to open the file, cause: %1").arg(toDevice->errorString()));
                } else {
                    setError(DFileCopyMoveJob::PermissionError);
                }

                action = handleError(copyinfo->toinfo.data(), nullptr);
            }
        } while (action == DFileCopyMoveJob::RetryAction && this->isRunning());

        if (action == DFileCopyMoveJob::SkipAction) {
            return true;
        } else if (action != DFileCopyMoveJob::NoAction) {
            return false;
        }

        if (fileHints.testFlag(DFileCopyMoveJob::ResizeDestinationFile)) {
            do {
                if (toDevice->resize(fromDevice->size())) {
                    action = DFileCopyMoveJob::NoAction;
                } else {
                    setError(DFileCopyMoveJob::ResizeError, toDevice->errorString());
                    action = handleError(copyinfo->toinfo.data(), nullptr);
                }
            } while (action == DFileCopyMoveJob::RetryAction && this->isRunning());

            if (action == DFileCopyMoveJob::SkipAction) {
                return true;
            } else if (action != DFileCopyMoveJob::NoAction) {
                return false;
            }
        }
    }

#ifdef Q_OS_LINUX
    // 开启读取优化，告诉内核，我们将顺序读取此文件

    if (fromDevice->handle() > 0) {
        posix_fadvise(fromDevice->handle(), 0, 0, POSIX_FADV_SEQUENTIAL);
    }

    if (toDevice->handle() > 0) {
        posix_fadvise(toDevice->handle(), 0, 0, POSIX_FADV_SEQUENTIAL);
    }
#endif

    currentJobDataSizeInfo.first = fromDevice->size();
    currentJobFileHandle = toDevice->handle();
    uLong source_checksum = adler32(0L, nullptr, 0);
    qint64 size_block = copyinfo->frominfo->size() > MAX_BUFFER_LEN ? MAX_BUFFER_LEN: copyinfo->frominfo->size();
    char *buffer = new char[size_block + 1];

    Q_FOREVER {
        qint64 current_pos = fromDevice->pos();
    read_data:
        if (Q_UNLIKELY(!stateCheck())) {
            delete[] buffer;
            return false;
        }
        curt = QDateTime::currentMSecsSinceEpoch();
        qint64 size_read = fromDevice->read(buffer, size_block);
        m_readtime += QDateTime::currentMSecsSinceEpoch() - curt;

        if (Q_UNLIKELY(size_read <= 0)) {
            if (size_read == 0 && fromDevice->atEnd()) {
                break;
            }

            const_cast<DAbstractFileInfo *>(copyinfo->frominfo.data())->refresh();

            if (copyinfo->frominfo->exists()) {
                setError(DFileCopyMoveJob::ReadError, qApp->translate("DFileCopyMoveJob", "Failed to read the file, cause: %1").arg(fromDevice->errorString()));
            } else {
                setError(DFileCopyMoveJob::NonexistenceError);
            }

            switch (handleError(copyinfo->frominfo.data(), copyinfo->toinfo.data())) {
            case DFileCopyMoveJob::RetryAction: {
                if (!fromDevice->seek(current_pos)) {
                    setError(DFileCopyMoveJob::UnknowError, fromDevice->errorString());
                    delete[] buffer;
                    return false;
                }

                goto read_data;
            }
            case DFileCopyMoveJob::SkipAction:
                delete[] buffer;
                return true;
            default:
                delete[] buffer;
                return false;
            }
        }

        current_pos = toDevice->pos();
    write_data:
        if (Q_UNLIKELY(!stateCheck())) {
            delete[] buffer;
            return false;
        }
//        qint64 size_write = toDevice->write(data, size_read);
        curt = QDateTime::currentMSecsSinceEpoch();
        qint64 size_write = toDevice->write(buffer, size_read);
        m_write += QDateTime::currentMSecsSinceEpoch() - curt;
        //如果写失败了，直接推出
        if (size_write < 0) {
            if (!stateCheck()) {
                //临时处理 fix
                //判断是否是网络文件，是，就去调用closeWriteReadFailed，不去调用g_output_stream_close(d->output_stream, nullptr, nullptr);
                //在失去网络，网络文件调用gio 的 g_output_stream_close 关闭 output_stream，会卡很久
                if (FileUtils::isGvfsMountFile(copyinfo->toinfo->path())) {
                    toDevice->closeWriteReadFailed(true);
                }
                delete[] buffer;
                return false;
            }
            setError(DFileCopyMoveJob::WriteError, qApp->translate("DFileCopyMoveJob", "Failed to write the file, cause: %1").arg(toDevice->errorString()));
            switch (handleError(copyinfo->frominfo.data(), copyinfo->toinfo.data())) {
            case DFileCopyMoveJob::RetryAction: {
                if (!toDevice->seek(current_pos)) {
                    setError(DFileCopyMoveJob::UnknowError, toDevice->errorString());
                    //临时处理 fix
                    //判断是否是网络文件，是，就去调用closeWriteReadFailed，不去调用g_output_stream_close(d->output_stream, nullptr, nullptr);
                    //在失去网络，网络文件调用gio 的 g_output_stream_close 关闭 output_stream，会卡很久
                    if (FileUtils::isGvfsMountFile(copyinfo->toinfo->path())) {
                        toDevice->closeWriteReadFailed(true);
                    }
                    delete[] buffer;
                    return false;
                }

                goto write_data;
            }
            case DFileCopyMoveJob::SkipAction:
                //临时处理 fix
                //判断是否是网络文件，是，就去调用closeWriteReadFailed，不去调用g_output_stream_close(d->output_stream, nullptr, nullptr);
                //在失去网络，网络文件调用gio 的 g_output_stream_close 关闭 output_stream，会卡很久
                if (FileUtils::isGvfsMountFile(copyinfo->toinfo->path())) {
                    toDevice->closeWriteReadFailed(true);
                }
                delete[] buffer;
                return true;
            default:
                //临时处理 fix
                //判断是否是网络文件，是，就去调用closeWriteReadFailed，不去调用g_output_stream_close(d->output_stream, nullptr, nullptr);
                //在失去网络，网络文件调用gio 的 g_output_stream_close 关闭 output_stream，会卡很久
                if (FileUtils::isGvfsMountFile(copyinfo->toinfo->path())) {
                    toDevice->closeWriteReadFailed(true);
                }
                delete[] buffer;
                return false;
            }
        }

        if (Q_UNLIKELY(size_write != size_read)) {
            do {
                // 在某些情况下（往sftp挂载目录写入），可能一次未能写入那么多数据
                // 但不代表写入失败，应该继续尝试，直到所有数据全部写入
                if (size_write > 0) {
                    const char *surplus_data = buffer;
                    qint64 surplus_size = size_read;

                    do {
                        currentJobDataSizeInfo.second += size_write;
                        completedDataSize += size_write;
                        //        writtenDataSize += size_write;

                        surplus_data += size_write;
                        surplus_size -= size_write;

                        size_write = toDevice->write(surplus_data, surplus_size);
                    } while (size_write > 0 && size_write != surplus_size);

                    // 表示全部数据写入完成
                    if (size_write > 0) {
                        break;
                    }
                }

                if (checkFreeSpace(currentJobDataSizeInfo.first - currentJobDataSizeInfo.second)) {
                    setError(DFileCopyMoveJob::WriteError, qApp->translate("DFileCopyMoveJob", "Failed to write the file, cause: %1").arg(toDevice->errorString()));
                } else {
                    setError(DFileCopyMoveJob::NotEnoughSpaceError);
                }

                switch (handleError(copyinfo->frominfo.data(), copyinfo->toinfo.data())) {
                case DFileCopyMoveJob::RetryAction: {
                    if (!toDevice->seek(current_pos)) {
                        setError(DFileCopyMoveJob::UnknowError, toDevice->errorString());
                        delete[] buffer;
                        return false;
                    }

                    goto write_data;
                }
                case DFileCopyMoveJob::SkipAction:
                    delete[] buffer;
                    return true;
                default:
                    delete[] buffer;
                    return false;
                }
            } while (false);

        }

        currentJobDataSizeInfo.second += size_write;
        completedDataSize += size_write;
        completedDataSizeOnBlockDevice += size_write;
        countrefinesize(size_write);

        if (Q_LIKELY(!fileHints.testFlag(DFileCopyMoveJob::DontIntegrityChecking))) {
            source_checksum = adler32(source_checksum, reinterpret_cast<Bytef *>(buffer), static_cast<uInt>(size_read));
        }
    }
    delete[] buffer;
    DFileHandler *handler = copyinfo->handler ? copyinfo->handler :
                            DFileService::instance()->createFileHandler(nullptr, copyinfo->frominfo->fileUrl());
    handler->setFileTime(copyinfo->frominfo->fileUrl(), copyinfo->frominfo->lastRead(), copyinfo->frominfo->lastModified());

    QFileDevice::Permissions permissions = copyinfo->frominfo->permissions();
    //! use stat function to read vault file permission.
    QString path = copyinfo->frominfo->fileUrl().path();
    if (VaultController::isVaultFile(path)) {
        permissions = VaultController::getPermissions(path);
    }

    handler->setPermissions(copyinfo->toinfo->fileUrl(), /*source_info->permissions()*/permissions);

    // 关闭文件时可能会需要很长时间，因为内核可能要把内存里的脏数据回写到硬盘
    fromDevice->close();
    toDevice->close();
    countrefinesize(copyinfo->frominfo->size() <= 0 ? 4096 : 0);

    if (Q_UNLIKELY(!stateCheck())) {
        return false;
    }

    if (fileHints.testFlag(DFileCopyMoveJob::DontIntegrityChecking)) {
        return true;
    }

    DFileCopyMoveJob::Action action = DFileCopyMoveJob::NoAction;

    do {
        if (toDevice->open(QIODevice::ReadOnly)) {
            break;
        } else {
            setError(DFileCopyMoveJob::OpenError, "Unable to open file for integrity check, , cause: " + toDevice->errorString());
            action = handleError(copyinfo->toinfo.data(), nullptr);
        }
    } while (action == DFileCopyMoveJob::RetryAction && this->isRunning());

    if (action == DFileCopyMoveJob::SkipAction) {
        return true;
    }
    //当打开目标文件失败了，就不去校验数据完整性
    else if (action == DFileCopyMoveJob::CancelAction) {
        return false;
    }
    //校验数据完整性
    size_block = 1024 * 1024;
    char *data = new char[size_block + 1];
    ulong target_checksum = adler32(0L, nullptr, 0);

    qint64 elapsed_time_checksum = 0;

    if (fileJob().isDebugEnabled()) {
        elapsed_time_checksum = updateSpeedElapsedTimer->elapsed();
    }

    Q_FOREVER {
        qint64 size = toDevice->read(data, size_block);

        if (Q_UNLIKELY(size <= 0)) {
            if (toDevice->atEnd()) {
                break;
            }

            setError(DFileCopyMoveJob::IntegrityCheckingError, qApp->translate("DFileCopyMoveJob", "File integrity was damaged, cause: %1").arg(toDevice->errorString()));

            switch (handleError(copyinfo->frominfo.constData(), copyinfo->toinfo.constData())) {
            case DFileCopyMoveJob::RetryAction: {
                continue;
            }
            case DFileCopyMoveJob::SkipAction:
                delete[] data;
                return true;
            default:
                delete[] data;
                return false;
            }
        }

        target_checksum = adler32(target_checksum, reinterpret_cast<Bytef *>(data), static_cast<uInt>(size));

        if (Q_UNLIKELY(!stateCheck())) {
            delete[] data;
            return false;
        }
    }
    delete[] data;
//    qCDebug(fileJob(), "Time spent of integrity check of the file: %lld", updateSpeedElapsedTimer->elapsed() - elapsed_time_checksum);

    if (source_checksum != target_checksum) {
        qCWarning(fileJob(), "Failed on file integrity checking, source file: 0x%lx, target file: 0x%lx", source_checksum, target_checksum);

        setError(DFileCopyMoveJob::IntegrityCheckingError);
        DFileCopyMoveJob::Action action = handleError(copyinfo->frominfo.constData(), copyinfo->toinfo.constData());

        if (action == DFileCopyMoveJob::SkipAction) {
            return true;
        }

        if (action == DFileCopyMoveJob::RetryAction) {
            goto open_file;
        }

        return false;
    }

    return true;
}

bool DFileCopyMoveJobPrivate::openRefineThread()
{
    qint64 copyresulttime = QDateTime::currentMSecsSinceEpoch();
    bool ok = false;
    while (checkRefineCopyProccessSate(DFileCopyMoveJob::MainProccessOver)) {
        if (!openfromfilequeue.isEmpty()) {
            auto copyinfo = openfromfilequeue.dequeue();
            if (copyinfo->isdir) {
                readfileinfoqueue.enqueue(copyinfo);
            } else {
                while (filerefinefd > 600) {
                    usleep(10);
                }
                ok = openRefine(copyinfo);
                //打开文件失败，退出当前线程，清理所有的open队列（是文件夹的继续，到后面去加权），继续处理read、write和close队列，
                if (!ok) {
                    while (!openfromfilequeue.isEmpty()) {
                        auto copyinfo = openfromfilequeue.dequeue();
                        if (copyinfo->isdir) {
                            readfileinfoqueue.enqueue(copyinfo);
                        }
                    }
                    setRefineCopyProccessSate(DFileCopyMoveJob::OpenFromFileProccessOver);
                    return false;
                }
            }
        }
    }
    while (!openfromfilequeue.isEmpty()) {
        auto copyinfo = openfromfilequeue.dequeue();
        if (copyinfo->isdir) {
            readfileinfoqueue.enqueue(copyinfo);
        } else {
            while (filerefinefd > 600) {
                usleep(10);
            }
            ok = openRefine(copyinfo);
            //打开文件失败，退出当前线程，清理所有的open队列，继续处理read、write和close队列，
            if (!ok) {
                while (!openfromfilequeue.isEmpty()) {
                    auto copyinfo = openfromfilequeue.dequeue();
                    if (copyinfo->isdir) {
                        readfileinfoqueue.enqueue(copyinfo);
                    }
                }
                setRefineCopyProccessSate(DFileCopyMoveJob::OpenFromFileProccessOver);
                return false;
            }
        }
    }
    setRefineCopyProccessSate(DFileCopyMoveJob::OpenFromFileProccessOver);

    qDebug() << "open file over ==== " << copyresulttime - m_sart << QDateTime::currentMSecsSinceEpoch() - copyresulttime;
    return true;
}

bool DFileCopyMoveJobPrivate::openRefine(const DFileCopyMoveJobPrivate::FileCopyInfoPointer &copyinfo)
{
    beginJob(JobInfo::Copy, copyinfo->frominfo->fileUrl(), copyinfo->toinfo->fileUrl(), true);

    QSharedPointer<DFileDevice> fromDevice(DFileService::instance()->createFileDevice(nullptr, copyinfo->frominfo->fileUrl()));
    if (!fromDevice) {
        setError(DFileCopyMoveJob::UnknowUrlError, "Failed on create file device");

        return false;
    }
    QSharedPointer<DFileDevice> toDevice(DFileService::instance()->createFileDevice(nullptr, copyinfo->toinfo->fileUrl()));

    if (!toDevice) {
        setError(DFileCopyMoveJob::UnknowUrlError, "Failed on create file device");

        return false;
    }

    DFileCopyMoveJob::Action action = DFileCopyMoveJob::NoAction;

    do {
        // 如果打开文件在保险箱内
        QString strPath = copyinfo->toinfo->fileUrl().toString();
        if (VaultController::isVaultFile(strPath)) {
            QString strFileName = strPath.section("/", -1, -1);
            if (strFileName.toUtf8().length() > 255) {
                qCDebug(fileJob()) << "open error:" << copyinfo->frominfo->fileUrl();
                setError(DFileCopyMoveJob::OpenError, qApp->translate("DFileCopyMoveJob", "Failed to open the file, cause: File name too long"));
                action = handleError(copyinfo->frominfo.constData(), nullptr);
                break;
            }
        }

        if (fromDevice->open(QIODevice::ReadOnly)) {
            action = DFileCopyMoveJob::NoAction;
            filerefinefd++;
        } else {
            qCDebug(fileJob()) << "open error:" << copyinfo->frominfo->fileUrl();

            if (copyinfo->frominfo->isReadable()) {
                setError(DFileCopyMoveJob::OpenError, qApp->translate("DFileCopyMoveJob", "Failed to open the file, cause: %1").arg(fromDevice->errorString()));
            } else {
                setError(DFileCopyMoveJob::PermissionError);
            }

            action = handleError(copyinfo->frominfo.constData(), nullptr);
        }
    } while (action == DFileCopyMoveJob::RetryAction && this->isRunning());  // bug: 26333, while set the stop status shoule break the process!

    if (action == DFileCopyMoveJob::SkipAction) {
        return true;
    } else if (action != DFileCopyMoveJob::NoAction) {
        return false;
    }
    copyinfo->fromdevice = fromDevice;
    copyinfo->todevice = toDevice;
    endJob(true);
    readfileinfoqueue.enqueue(copyinfo);

    return true;
}

bool DFileCopyMoveJobPrivate::readRefineThread()
{

    while (checkRefineCopyProccessSate(DFileCopyMoveJob::OpenFromFileProccessOver)) {
        if (!readfileinfoqueue.isEmpty()) {
            auto copyinfo = readfileinfoqueue.dequeue();
            if (copyinfo->isdir) {
                if (refinestat == DFileCopyMoveJob::MoreThreadAndMainRefine) {
                    addfilepermissionsqueue.enqueue(copyinfo);
                    continue;
                }
                writefilequeue.enqueue(copyinfo);
            } else {
                bool ok = false;
                if (refinestat == DFileCopyMoveJob::MoreThreadAndMainAndOpenRefine) {
                    ok = readRefine(copyinfo);
                } else {
                    ok = copyFileRefine(copyinfo);
                }
                if (!ok) {
                    //打开文件失败，退出当前线程，清理所有的open队列，继续处理read、write和close队列，
                    while (!readfileinfoqueue.isEmpty()) {
                        auto copyinfo = readfileinfoqueue.dequeue();
                        if (copyinfo->isdir) {
                            writefilequeue.enqueue(copyinfo);
                        }
                    }
                    setRefineCopyProccessSate(DFileCopyMoveJob::ReadFileProccessOver);
                    return false;
                }
            }
        }
    }
    while (!readfileinfoqueue.isEmpty()) {
        auto copyinfo = readfileinfoqueue.dequeue();
        if (copyinfo->isdir) {
            if (refinestat == DFileCopyMoveJob::MoreThreadAndMainRefine) {
                addfilepermissionsqueue.enqueue(copyinfo);
                continue;
            }
            //对文件夹加权
            writefilequeue.enqueue(copyinfo);
        } else {
            bool ok = false;
            if (refinestat == DFileCopyMoveJob::MoreThreadAndMainAndOpenRefine) {
                ok = readRefine(copyinfo);
            } else {
                ok = copyFileRefine(copyinfo);
            }
            if (!ok) {
                //打开文件失败，退出当前线程，清理所有的open队列，继续处理read、write和close队列，
                while (!readfileinfoqueue.isEmpty()) {
                    auto copyinfo = readfileinfoqueue.dequeue();
                    if (copyinfo->isdir) {
                        writefilequeue.enqueue(copyinfo);
                    }
                }
                setRefineCopyProccessSate(DFileCopyMoveJob::ReadFileProccessOver);
                return false;
            }
        }
    }
    setRefineCopyProccessSate(DFileCopyMoveJob::ReadFileProccessOver);
    qDebug() << "read file thread over ==== " << QDateTime::currentMSecsSinceEpoch() - m_sart;
    return true;
}


bool DFileCopyMoveJobPrivate::readRefine(const DFileCopyMoveJobPrivate::FileCopyInfoPointer &copyinfo)
{
#ifdef Q_OS_LINUX
    // 开启读取优化，告诉内核，我们将顺序读取此文件

    if (copyinfo->fromdevice->handle() > 0) {
        posix_fadvise(copyinfo->fromdevice->handle(), 0, 0, POSIX_FADV_SEQUENTIAL);
    }
#endif
    qint64 size_block = copyinfo->fromdevice->size() > MAX_BUFFER_LEN ? MAX_BUFFER_LEN : copyinfo->fromdevice->size();

    while (true) {
        qint64 current_pos = copyinfo->fromdevice->pos();
        copyinfo->currentpos = current_pos;
        char *buffer = new char[size_block + 1];

        if (Q_UNLIKELY(!stateCheck())) {
            return false;
        }
        qint64 curt = QDateTime::currentMSecsSinceEpoch();
        qint64 size_read = copyinfo->fromdevice->read(buffer, size_block);
        m_readtime += QDateTime::currentMSecsSinceEpoch() - curt;

        if (Q_UNLIKELY(size_read <= 0)) {
            if (size_read == 0 && copyinfo->fromdevice->atEnd()) {
                break;
            }

            const_cast<DAbstractFileInfo *>(copyinfo->frominfo.data())->refresh();

            if (copyinfo->frominfo->exists()) {
                setError(DFileCopyMoveJob::ReadError, qApp->translate("DFileCopyMoveJob", "Failed to read the file, cause: %1").arg(copyinfo->fromdevice->errorString()));
            } else {
                setError(DFileCopyMoveJob::NonexistenceError);
            }

            switch (handleError(copyinfo->frominfo.data(), copyinfo->toinfo.data())) {
            case DFileCopyMoveJob::RetryAction: {
                if (!copyinfo->fromdevice->seek(current_pos)) {
                    setError(DFileCopyMoveJob::UnknowError, copyinfo->fromdevice->errorString());

                    return false;
                }
                break;
            }
            case DFileCopyMoveJob::SkipAction:
                return true;
            default:
                return false;
            }
        } else {
            if (size_read >= MAX_BUFFER_LEN && size_read < copyinfo->fromdevice->size()) {
                FileCopyInfoPointer tmpinfo(new FileCopyInfo(*copyinfo));
                tmpinfo->closeflag = false;
                tmpinfo->buffer = buffer;
                tmpinfo->size = size_read;
                tmpinfo->currentpos = current_pos;
                writefilequeue.enqueue(tmpinfo);
            } else {
                copyinfo->buffer = buffer;
                copyinfo->size = size_read;
                if (size_read >= copyinfo->fromdevice->size()) {
                    break;
                }
            }
        }
    }
    writefilequeue.enqueue(copyinfo);
    closefromdevicequeue.enqueue(copyinfo->fromdevice);

    return true;
}

bool DFileCopyMoveJobPrivate::copyReadAndWriteRefineThread()
{
    qint64 copyresulttime = QDateTime::currentMSecsSinceEpoch();
    qDebug() << "start _ copyReadAndWriteRefineThread  =               == " << copyresulttime - m_sart;

    while (checkRefineCopyProccessSate(DFileCopyMoveJob::OpenFromFileProccessOver)) {
        if (!readfileinfoqueue.isEmpty()) {
            auto copyinfo = readfileinfoqueue.dequeue();
            if (copyinfo->isdir) {
                addfilepermissionsqueue.enqueue(copyinfo);
            }
            else
            {
                //判断目标目录是u盘就只走但线程
                if (Q_UNLIKELY(!stateCheck())) {
                    //打开文件失败，退出当前线程，清理所有的open队列，继续处理read、write和close队列，
                    while (!readfileinfoqueue.isEmpty()) {
                        auto copyinfo = readfileinfoqueue.dequeue();
                        if (copyinfo->isdir) {
                            addfilepermissionsqueue.enqueue(copyinfo);
                        }
                    }
                    setRefineCopyProccessSate(isreadwriteseparate ? DFileCopyMoveJob::ReadFileProccessOver :
                                              DFileCopyMoveJob::ReadAndWriteFileProccessOver);
                    return false;
                }
                if (!bdestLocal || isreadwriteseparate) {
                    copyReadAndWriteRefineRefine(copyinfo);
                    continue;
                }

                while(m_pool.activeThreadCount() >= 24)
                {

                }
                QtConcurrent::run(&m_pool, this, static_cast<bool(DFileCopyMoveJobPrivate::*)
                                  (const DFileCopyMoveJobPrivate::FileCopyInfoPointer &)>
                                  (&DFileCopyMoveJobPrivate::copyReadAndWriteRefineRefine), copyinfo);
            }
        }
    }
    qDebug() << "copyReadAndWriteRefineThread stat change  " << QDateTime::currentMSecsSinceEpoch() - copyresulttime;
    while (!readfileinfoqueue.isEmpty()) {
        auto copyinfo = readfileinfoqueue.dequeue();
        if (copyinfo->isdir) {
            addfilepermissionsqueue.enqueue(copyinfo);
        }
        else
        {
            //判断目标目录是u盘就只走但线程
            if (Q_UNLIKELY(!stateCheck())) {
                //打开文件失败，退出当前线程，清理所有的open队列，继续处理read、write和close队列，
                while (!readfileinfoqueue.isEmpty()) {
                    auto copyinfo = readfileinfoqueue.dequeue();
                    if (copyinfo->isdir) {
                        addfilepermissionsqueue.enqueue(copyinfo);
                    }
                }
                setRefineCopyProccessSate(isreadwriteseparate ? DFileCopyMoveJob::ReadFileProccessOver :
                                          DFileCopyMoveJob::ReadAndWriteFileProccessOver);
                return false;
            }
            if (!bdestLocal || isreadwriteseparate) {
                copyReadAndWriteRefineRefine(copyinfo);
                continue;
            }
            while(m_pool.activeThreadCount() >= 24)
            {

            }
            QtConcurrent::run(&m_pool, this, static_cast<bool(DFileCopyMoveJobPrivate::*)
                              (const DFileCopyMoveJobPrivate::FileCopyInfoPointer &)>
                              (&DFileCopyMoveJobPrivate::copyReadAndWriteRefineRefine), copyinfo);
        }
    }
    setRefineCopyProccessSate(isreadwriteseparate ? DFileCopyMoveJob::ReadFileProccessOver :
                              DFileCopyMoveJob::ReadAndWriteFileProccessOver);
    qDebug() << "copyReadAndWriteRefineThread over ==== " << QDateTime::currentMSecsSinceEpoch() - m_sart;
    return true;
}

bool DFileCopyMoveJobPrivate::copyReadAndWriteRefineRefine(const DFileCopyMoveJobPrivate::FileCopyInfoPointer &copyinfo)
{
    if (Q_UNLIKELY(!stateCheck())) {
        return false;
    }
    FileCopyInfoPointer copytemp = copyinfo;
    qint64 elapsed = QDateTime::currentMSecsSinceEpoch();
    beginJob(JobInfo::Copy, copyinfo->frominfo->fileUrl(), copyinfo->toinfo->fileUrl(), true);
    //大于1G并且在盘内只有一个拷贝的和大于1G拷贝到u盘，执行

    bool ok = false;
    //预先读取
    {
        int fromfd = open(copyinfo->frominfo->fileUrl().path().toUtf8().toStdString().data(), O_RDONLY);
        if (-1 != fromfd) {
            readahead(fromfd, 0, static_cast<size_t>(copyinfo->frominfo->size()));
            close(fromfd);
        }
    }
    if ((copyinfo->frominfo->size() >= BIG_FILE_SIZE) && (1 == totalfilecount || !bdestLocal)) {
        ok = doCopyFileRefine(copytemp);
    } else {
        ok = doCopyFileRefineReadAndWrite(copytemp);
    }
    endJob(true);
    m_tatol += QDateTime::currentMSecsSinceEpoch() - elapsed;

    return ok;
}

bool DFileCopyMoveJobPrivate::writeRefineThread()
{
    while (checkRefineCopyProccessSate(DFileCopyMoveJob::ReadFileProccessOver)) {
        writeRefine();
    }
    qDebug() << "write thread over      stat change   ========== " << QDateTime::currentMSecsSinceEpoch() - m_sart;
    writeRefine();
    setRefineCopyProccessSate(DFileCopyMoveJob::ReadAndWriteFileProccessOver);
    qDebug() << "write thread over         ========== " << QDateTime::currentMSecsSinceEpoch() - m_sart;
    return true;
}

bool DFileCopyMoveJobPrivate::writeRefine()
{
    while (!writefilequeue.isEmpty()) {

        while (filerefinefd > 600) {
            usleep(10);
        }
        auto info = writefilequeue.dequeue();
        if (Q_UNLIKELY(!stateCheck())) {
            qDebug() << "write stat change ";
            closetodevicesqueue.enqueue(info->todevice);
            while (!writefilequeue.isEmpty()) {
                auto info = writefilequeue.dequeue();
                delete[] info->buffer;
            }
            return false;
        }
        if (!info->todevice && info->isdir) {
//            qDebug() << "write stat change ";
            addfilepermissionsqueue.enqueue(info);
            continue;
        }
        if (!info->todevice) {
//            qDebug() << "write stat change ";
            continue;
        }
#ifdef Q_OS_LINUX
        // 开启读取优化，告诉内核，我们将顺序读取此文件
        if (info->todevice && info->todevice->handle() > 0) {
            posix_fadvise(info->todevice->handle(), 0, 0, POSIX_FADV_SEQUENTIAL);
        }
#endif
        if (!info->todevice->isOpen()) {
            DFileCopyMoveJob::Action action = DFileCopyMoveJob::NoAction;
            do {
                qDebug() << info->todevice->fileUrl();
                if (info->todevice->open(QIODevice::WriteOnly | QIODevice::Truncate)) {
                    action = DFileCopyMoveJob::NoAction;
                    filerefinefd++;
                } else {
                    qCDebug(fileJob()) << "open error:" << info->toinfo->fileUrl();

                    if (!info->toinfo->exists() || info->toinfo->isWritable()) {
                        setError(DFileCopyMoveJob::OpenError, qApp->translate("DFileCopyMoveJob", "Failed to open the file, cause: %1").arg(info->todevice->errorString()));
                    } else {
                        setError(DFileCopyMoveJob::PermissionError);
                    }

                    action = handleError(info->toinfo.data(), nullptr);
                }
            } while (action == DFileCopyMoveJob::RetryAction && this->isRunning());

            if (action == DFileCopyMoveJob::SkipAction) {
                return true;
            } else if (action != DFileCopyMoveJob::NoAction) {
                return false;
            }

            if (fileHints.testFlag(DFileCopyMoveJob::ResizeDestinationFile)) {
                do {
                    if (info->todevice->resize(info->fromdevice->size())) {
                        action = DFileCopyMoveJob::NoAction;
                    } else {
                        setError(DFileCopyMoveJob::ResizeError, info->todevice->errorString());
                        action = handleError(info->toinfo.data(), nullptr);
                    }
                } while (action == DFileCopyMoveJob::RetryAction && this->isRunning());

                if (action == DFileCopyMoveJob::SkipAction) {
                    return true;
                } else if (action != DFileCopyMoveJob::NoAction) {
                    return false;
                }
            }
        }

        qint64 curt = QDateTime::currentMSecsSinceEpoch();
    write_data: {
//            qDebug() << " write start   ===== " << curt - m_sart;
            qint64 size_write = info->todevice->write(info->buffer, info->size);
            m_write += QDateTime::currentMSecsSinceEpoch() - curt;
//            qDebug() << "write runing  " << m_write;
            //如果写失败了，直接推出
            if (size_write < 0) {
                if (!stateCheck()) {
                    //临时处理 fix
                    //判断是否是网络文件，是，就去调用closeWriteReadFailed，不去调用g_output_stream_close(d->output_stream, nullptr, nullptr);
                    //在失去网络，网络文件调用gio 的 g_output_stream_close 关闭 output_stream，会卡很久
                    if (FileUtils::isGvfsMountFile(info->toinfo->path())) {
                        info->todevice->closeWriteReadFailed(true);
                    }
                    delete[] info->buffer;
                    return false;
                }
                setError(DFileCopyMoveJob::WriteError, qApp->translate("DFileCopyMoveJob", "Failed to write the file, cause: %1").
                         arg(info->todevice->errorString()));
                switch (handleError(info->frominfo.data(), info->toinfo.data())) {
                case DFileCopyMoveJob::RetryAction: {
                    if (!info->todevice->seek(info->currentpos)) {
                        setError(DFileCopyMoveJob::UnknowError, info->todevice->errorString());
                        //临时处理 fix
                        //判断是否是网络文件，是，就去调用closeWriteReadFailed，不去调用g_output_stream_close(d->output_stream, nullptr, nullptr);
                        //在失去网络，网络文件调用gio 的 g_output_stream_close 关闭 output_stream，会卡很久
                        if (FileUtils::isGvfsMountFile(info->toinfo->path())) {
                            info->todevice->closeWriteReadFailed(true);
                        }
                        delete[] info->buffer;
                        return false;
                    }

                    goto write_data;
                }
                case DFileCopyMoveJob::SkipAction:
                    //临时处理 fix
                    //判断是否是网络文件，是，就去调用closeWriteReadFailed，不去调用g_output_stream_close(d->output_stream, nullptr, nullptr);
                    //在失去网络，网络文件调用gio 的 g_output_stream_close 关闭 output_stream，会卡很久
                    if (FileUtils::isGvfsMountFile(info->toinfo->path())) {
                        info->todevice->closeWriteReadFailed(true);
                    }
                    delete[] info->buffer;
                    return true;
                default:
                    //临时处理 fix
                    //判断是否是网络文件，是，就去调用closeWriteReadFailed，不去调用g_output_stream_close(d->output_stream, nullptr, nullptr);
                    //在失去网络，网络文件调用gio 的 g_output_stream_close 关闭 output_stream，会卡很久
                    if (FileUtils::isGvfsMountFile(info->toinfo->path())) {
                        info->todevice->closeWriteReadFailed(true);
                    }
                    delete[] info->buffer;
                    return false;
                }
            }


            if (Q_UNLIKELY(size_write != info->size)) {
                do {
                    // 在某些情况下（往sftp挂载目录写入），可能一次未能写入那么多数据
                    // 但不代表写入失败，应该继续尝试，直到所有数据全部写入
                    if (size_write > 0) {
                        const char *surplus_data = info->buffer;
                        qint64 surplus_size = info->size;

                        do {
                            currentJobDataSizeInfo.second += size_write;
                            completedDataSize += size_write;
                            //        writtenDataSize += size_write;

                            surplus_data += size_write;
                            surplus_size -= size_write;

                            size_write = info->todevice->write(surplus_data, surplus_size);
                        } while (size_write > 0 && size_write != surplus_size);

                        // 表示全部数据写入完成
                        if (size_write > 0) {
                            break;
                        }
                    }

                    if (checkFreeSpace(currentJobDataSizeInfo.first - currentJobDataSizeInfo.second)) {
                        setError(DFileCopyMoveJob::WriteError, qApp->translate("DFileCopyMoveJob", "Failed to write the file, cause: %1").arg(info->todevice->errorString()));
                    } else {
                        setError(DFileCopyMoveJob::NotEnoughSpaceError);
                    }

                    switch (handleError(info->frominfo.data(), info->toinfo.data())) {
                    case DFileCopyMoveJob::RetryAction: {
                        if (!info->todevice->seek(info->currentpos)) {
                            setError(DFileCopyMoveJob::UnknowError, info->todevice->errorString());
                            delete[] info->buffer;
                            if (info->closeflag) {
                                addfilepermissionsqueue.enqueue(info);
                                closetodevicesqueue.enqueue(info->todevice);
                            }
                            return false;
                        }

                        goto write_data;
                    }
                    case DFileCopyMoveJob::SkipAction:
                        delete[] info->buffer;
                        if (info->closeflag) {
                            addfilepermissionsqueue.enqueue(info);
                            closetodevicesqueue.enqueue(info->todevice);
                        }
                        return true;
                    default:
                        delete[] info->buffer;
                        if (info->closeflag) {
                            addfilepermissionsqueue.enqueue(info);
                            closetodevicesqueue.enqueue(info->todevice);
                        }
                        return false;
                    }
                } while (false);
            }
            currentJobDataSizeInfo.second += size_write;
            completedDataSize += size_write;
            completedDataSizeOnBlockDevice += size_write;

            countrefinesize(size_write);
            delete[] info->buffer;
        }
        if (info->closeflag) {
            if (isreadwriteseparate) {
                //对文件加权
//                qDebug() << "isreadwriteseparate write addpermissions  ";
                DFileHandler *handler = info->handler ? info->handler :
                                        DFileService::instance()->createFileHandler(nullptr, info->frominfo->fileUrl());
                handler->setFileTime(info->frominfo->fileUrl(), info->frominfo->lastRead(), info->frominfo->lastModified());
                QFileDevice::Permissions permissions = info->frominfo->permissions();
                //! use stat function to read vault file permission.
                QString path = info->frominfo->fileUrl().path();
                if (VaultController::isVaultFile(path)) {
                    permissions = VaultController::getPermissions(path);
                }
                handler->setPermissions(info->toinfo->fileUrl(), /*source_info->permissions()*/permissions);
            } else {
//                qDebug() << "write insert addfilepermissionsqueue  ";
                addfilepermissionsqueue.enqueue(info);
            }
            closetodevicesqueue.enqueue(info->todevice);
        }
//        qDebug() << "once write over ";
    }
    return true;
}

void DFileCopyMoveJobPrivate::addRefinePermissions()
{
    while (!addfilepermissionsqueue.isEmpty()) {
        auto info = addfilepermissionsqueue.dequeue();
        DFileHandler *handler = info->handler ? info->handler :
                                DFileService::instance()->createFileHandler(nullptr, info->frominfo->fileUrl());
        if (info->isdir) {
            //对文件夹加权
            //处理文件权限问题
            QFileDevice::Permissions permissions;
            QString filePath = info->frominfo->fileUrl().toLocalFile();
            if (VaultController::ins()->isVaultFile(filePath)) {
                permissions = VaultController::ins()->getPermissions(filePath);
            } else {
                permissions = info->frominfo->permissions();
            }
            handler->setPermissions(info->toinfo->fileUrl(), permissions);
        } else {
            //对文件加权
            handler->setFileTime(info->frominfo->fileUrl(), info->frominfo->lastRead(), info->frominfo->lastModified());
            QFileDevice::Permissions permissions = info->frominfo->permissions();
            //! use stat function to read vault file permission.
            QString path = info->frominfo->fileUrl().path();
            if (VaultController::isVaultFile(path)) {
                permissions = VaultController::getPermissions(path);
            }
            handler->setPermissions(info->toinfo->fileUrl(), /*source_info->permissions()*/permissions);
        }
    }
}

void DFileCopyMoveJobPrivate::addRefinePermissionsThread()
{
    while (checkRefineCopyProccessSate(DFileCopyMoveJob::ReadAndWriteFileProccessOver)) {
        addRefinePermissions();
    }
    addRefinePermissions();
    qDebug() << " add file permission thread over " << QDateTime::currentMSecsSinceEpoch() - m_sart;
}

void DFileCopyMoveJobPrivate::closeRefineFromDeviceThread()
{
    while (checkRefineCopyProccessSate(DFileCopyMoveJob::ReadAndWriteFileProccessOver)) {
        if (!closefromdevicequeue.isEmpty()) {
            QSharedPointer<DFileDevice> device = closefromdevicequeue.dequeue();
            device->close();
            filerefinefd--;
        }
    }
    while (!closefromdevicequeue.isEmpty()) {
        QSharedPointer<DFileDevice> device = closefromdevicequeue.dequeue();
        device->close();
        filerefinefd--;
    }
    qDebug() << " close from file thread over = " << QDateTime::currentMSecsSinceEpoch() - m_sart;
}

void DFileCopyMoveJobPrivate::closeRefineToDeviceThread()
{
    while (checkRefineCopyProccessSate(DFileCopyMoveJob::ReadAndWriteFileProccessOver)) {
        if (!closetodevicesqueue.isEmpty()) {
            QSharedPointer<DFileDevice> device = closetodevicesqueue.dequeue();
            device->close();
            filerefinefd--;
        }
    }
    if (!closetodevicesqueue.isEmpty()) {
        QSharedPointer<DFileDevice> device = closetodevicesqueue.dequeue();
        device->close();
        filerefinefd--;
    }
    qDebug() << " close to file thread over = " << QDateTime::currentMSecsSinceEpoch() - m_sart;
}

void DFileCopyMoveJobPrivate::countAllCopyFile()
{
//    if (mode ==  DFileCopyMoveJob::CopyMode) {
        qint64 times = QDateTime::currentMSecsSinceEpoch();
        for (auto url : sourceUrlList) {
            char *paths[2] = {nullptr, nullptr};
            paths[0] = strdup(url.path().toUtf8().toStdString().data());
            FTS *fts = fts_open(paths, 0, nullptr);
            if (nullptr == fts) {
                perror("fts_open");
                continue;
            }
            while (1) {
                FTSENT *ent = fts_read(fts);
                if (ent == nullptr) {
                    printf("walk end\n");
                    break;
                }
                unsigned short flag = ent->fts_info;
                if (flag != FTS_DP) {
                    totalsize += ent->fts_statp->st_size <= 0 ? 4096 : ent->fts_statp->st_size;
                }
                if (flag == FTS_F) {
                    totalfilecount++;
                }
                if (BIG_FILE_SIZE <= ent->fts_statp->st_size) {
                    isbigfile = true;
                }
            }
            fts_close(fts);
//        }

        iscountsizeover = true;

        qDebug() << " dir time " << QDateTime::currentMSecsSinceEpoch() - times << totalsize;
    }

}

void DFileCopyMoveJobPrivate::runRefineThread()
{
    switch (refinestat) {
    case DFileCopyMoveJob::MoreThreadAndMainRefine: {
        //启动拷贝线程
        copyresult = QtConcurrent::run([this]() {
            this->copyReadAndWriteRefineThread();
        });

        break;
    }
    case DFileCopyMoveJob::MoreThreadAndMainAndReadRefine: {
        //启用线程去读取文件
        copyresult = QtConcurrent::run([this]() {
            this->readRefineThread();
        });
        //启动写线程
        runRefineWriteAndCloseThread();
        //加权线程
        this->addper = QtConcurrent::run([this]() {
            this->addRefinePermissionsThread();
        });
        break;
    }
    case DFileCopyMoveJob::MoreThreadAndMainAndOpenRefine: {
        openfrom = QtConcurrent::run([this]() {
            openRefineThread();
        });

        //启用线程去读取文件
        copyresult = QtConcurrent::run([this]() {
            this->readRefineThread();
        });
        runRefineWriteAndCloseThread();
        //加权线程
        this->addper = QtConcurrent::run([this]() {
            this->addRefinePermissionsThread();
        });
        break;
    }
    }
}

void DFileCopyMoveJobPrivate::runRefineWriteAndCloseThread()
{
    //启动写线程
    writeresult = QtConcurrent::run([this]() {
        this->writeRefineThread();
    });
    this->closedevice = QtConcurrent::run([this]() {
        this->closeRefineFromDeviceThread();
    });
    this->closefromresult = QtConcurrent::run([this]() {
        this->closeRefineToDeviceThread();
    });
}

void DFileCopyMoveJobPrivate::setRefineCopyProccessSate(const DFileCopyMoveJob::RefineCopyProccessSate &stat)
{
    copyrefineflag = stat;
}

bool DFileCopyMoveJobPrivate::checkRefineCopyProccessSate(const DFileCopyMoveJob::RefineCopyProccessSate &stat)
{
    return copyrefineflag < stat;
}

void DFileCopyMoveJobPrivate::setCutTrashData(QVariant fileNameList)
{
    for(DUrl temp : qvariant_cast<DUrlList>(fileNameList))
    {
        m_fileNameList.enqueue(temp.path());
    }
}



DFileCopyMoveJob::DFileCopyMoveJob(QObject *parent)
    : DFileCopyMoveJob(*new DFileCopyMoveJobPrivate(this), parent)
{
}

DFileCopyMoveJob::~DFileCopyMoveJob()
{
    stop();
    // ###(zccrs): wait() ?
}

DFileCopyMoveJob::Handle *DFileCopyMoveJob::errorHandle() const
{
    Q_D(const DFileCopyMoveJob);

    return d->handle;
}

void DFileCopyMoveJob::setErrorHandle(DFileCopyMoveJob::Handle *handle, QThread *threadOfHandle)
{
    Q_D(DFileCopyMoveJob);

    d->handle = handle;
    d->threadOfErrorHandle = threadOfHandle;
}

void DFileCopyMoveJob::setActionOfErrorType(DFileCopyMoveJob::Error error, DFileCopyMoveJob::Action action)
{
    Q_D(DFileCopyMoveJob);
    Q_ASSERT(d->state != RunningState);

    d->actionOfError[error] = action;
}

DFileCopyMoveJob::Mode DFileCopyMoveJob::mode() const
{
    Q_D(const DFileCopyMoveJob);

    return d->mode;
}

DFileCopyMoveJob::State DFileCopyMoveJob::state() const
{
    Q_D(const DFileCopyMoveJob);

    return static_cast<State>(d->state.load());
}

DFileCopyMoveJob::Error DFileCopyMoveJob::error() const
{
    Q_D(const DFileCopyMoveJob);

    return d->error;
}

DFileCopyMoveJob::FileHints DFileCopyMoveJob::fileHints() const
{
    Q_D(const DFileCopyMoveJob);

    return d->fileHints;
}

QString DFileCopyMoveJob::errorString() const
{
    Q_D(const DFileCopyMoveJob);

    return d->errorString;
}

DUrlList DFileCopyMoveJob::sourceUrlList() const
{
    Q_D(const DFileCopyMoveJob);

    return d->sourceUrlList;
}

DUrlList DFileCopyMoveJob::targetUrlList() const
{
    Q_D(const DFileCopyMoveJob);

    return d->targetUrlList;
}

DUrl DFileCopyMoveJob::targetUrl() const
{
    Q_D(const DFileCopyMoveJob);

    return d->targetUrl;
}

bool DFileCopyMoveJob::fileStatisticsIsFinished() const
{
    Q_D(const DFileCopyMoveJob);

    return d->fileStatistics->isFinished();
}

qint64 DFileCopyMoveJob::totalDataSize() const
{
    Q_D(const DFileCopyMoveJob);
    if (!d->iscountsizeover) {
        return -1;
    }
    return d->totalsize;

    if (d->mode == CopyMode) {
        if (!d->iscountsizeover) {
            return -1;
        }
        return d->totalsize;
    }
    if (d->fileStatistics->isRunning()) {
        return -1;
    }

    return d->fileStatistics->totalSize();
}

int DFileCopyMoveJob::totalFilesCount() const
{
    Q_D(const DFileCopyMoveJob);

    if (d->fileStatistics->isRunning()) {
        return -1;
    }

    return d->fileStatistics->filesCount() + d->fileStatistics->directorysCount();
}

QList<QPair<DUrl, DUrl>> DFileCopyMoveJob::completedFiles() const
{
    Q_D(const DFileCopyMoveJob);
    Q_ASSERT(d->state != RunningState);

    return d->completedFileList;
}

QList<QPair<DUrl, DUrl>> DFileCopyMoveJob::completedDirectorys() const
{
    Q_D(const DFileCopyMoveJob);
    Q_ASSERT(d->state != RunningState);

    return d->completedDirectoryList;
}

bool DFileCopyMoveJob::getSysncState()
{
    Q_D(DFileCopyMoveJob);

    return d->bsysncstate;
}

bool DFileCopyMoveJob::getSysncQuitState()
{
    Q_D(DFileCopyMoveJob);

    return d->bsysncquitstate;
}

void DFileCopyMoveJob::setSysncState(const bool &state)
{
    Q_D(DFileCopyMoveJob);

    d->bsysncstate = state;
}

void DFileCopyMoveJob::setSysncQuitState(const bool &quitstate)
{
    Q_D(DFileCopyMoveJob);

    d->bsysncquitstate = quitstate;
}

bool DFileCopyMoveJob::destIsLocal(const QString &rootpath)
{
    bool isLocal = true;
    GFile *dest_dir_file = g_file_new_for_path(rootpath.toUtf8().constData());
    GMount *dest_dir_mount = g_file_find_enclosing_mount(dest_dir_file, nullptr, nullptr);
    if (dest_dir_mount) {
        isLocal = !g_mount_can_unmount(dest_dir_mount);
        g_object_unref(dest_dir_mount);
    }
    g_object_unref(dest_dir_file);
    return isLocal;
}

void DFileCopyMoveJob::setRefine(const RefineState &refinestat)
{
    Q_D(DFileCopyMoveJob);

    d->refinestat = refinestat;
}

void DFileCopyMoveJob::waitSysncEnd()
{
    Q_D(DFileCopyMoveJob);

    if (d->refinestat == NoRefine) {
        return;
    }
    while (d->m_pool.activeThreadCount() || getSysncState()) {
        if (StoppedState == d->state) {
            d->m_pool.clear();
            d->syncresult.cancel();
            break;
        }
        usleep(100);
    }
}

void DFileCopyMoveJob::waitRefineThreadOver()
{
    Q_D(DFileCopyMoveJob);
    while (d->m_pool.activeThreadCount() > 0 || !d->openfrom.isFinished()
<<<<<<< HEAD
           || !d->copyresult.isFinished() || !d->writeresult.isFinished()) {
        usleep(100);
=======
            || !d->copyresult.isFinished() || !d->writeresult.isFinished()) {

>>>>>>> 0b1f886f
    }
}

//! 用于保存回收站剪切出去的文件在回收站的原始路径
void DFileCopyMoveJob::setCurTrashData(QVariant fileNameList)
{
    Q_D(DFileCopyMoveJob);
    d->setCutTrashData(fileNameList);
}

DFileCopyMoveJob::Actions DFileCopyMoveJob::supportActions(DFileCopyMoveJob::Error error)
{
    switch (error) {
    case PermissionError:
    case OpenError:
    case ReadError:
    case WriteError:
    case SymlinkError:
    case MkdirError:
    case ResizeError:
    case RemoveError:
    case RenameError:
    case IntegrityCheckingError:
        return SkipAction | RetryAction | CancelAction;
    case SpecialFileError:
        return SkipAction | CancelAction;
    case FileSizeTooBigError:
        return SkipAction | CancelAction | EnforceAction;
    case NotEnoughSpaceError:
        return SkipAction | RetryAction | CancelAction | EnforceAction;
    case FileExistsError:
        return SkipAction | ReplaceAction | CoexistAction | CancelAction;
    case DirectoryExistsError:
        return SkipAction | MergeAction | CoexistAction | CancelAction;
    case TargetReadOnlyError:
        return SkipAction | EnforceAction;
    case TargetIsSelfError:
        return SkipAction | EnforceAction;
    default:
        break;
    }

    return CancelAction;
}

void DFileCopyMoveJob::start(const DUrlList &sourceUrls, const DUrl &targetUrl)
{
    Q_ASSERT(!isRunning());
    Q_D(DFileCopyMoveJob);

    d->sourceUrlList = sourceUrls;
    d->targetUrl = targetUrl;
//    if (d->mode != CopyMode) {
//        if (d->fileStatistics->isRunning()) {
//            d->fileStatistics->stop();
//            d->fileStatistics->wait();
//        }
//        d->fileStatistics->start(sourceUrls);
//    }

    // DFileStatisticsJob 统计数量很慢，自行统计
    QtConcurrent::run([sourceUrls, d]() {
        if (d->mode == MoveMode || d->mode == CutMode) {
            d->countStatisticsFinished = false;
            for (const auto &url : sourceUrls) {
                QStringList list;
                FileUtils::recurseFolder(url.toLocalFile(), "", &list);
                d->totalMoveFilesCount += (list.size() + 1); // +1 的目的是当前选中的目录要统计到
            }
            d->countStatisticsFinished = true;
        }
    });

    QThread::start();
}

void DFileCopyMoveJob::stop()
{
    Q_D(DFileCopyMoveJob);

    if (d->state == StoppedState) {
        return;
    }

    d->fileStatistics->stop();

    d->setState(StoppedState);
    d->waitCondition.wakeAll();
}

void DFileCopyMoveJob::togglePause()
{
    Q_D(DFileCopyMoveJob);

    if (d->state == StoppedState) {
        return;
    }

    d->fileStatistics->togglePause();

    if (d->state == PausedState) {
        d->setState(RunningState);
        d->waitCondition.wakeAll();
    } else {
        d->setState(PausedState);
    }
}

void DFileCopyMoveJob::setMode(DFileCopyMoveJob::Mode mode)
{
    Q_ASSERT(!isRunning());
    Q_D(DFileCopyMoveJob);

    d->mode = mode;
}

void DFileCopyMoveJob::setFileHints(FileHints fileHints)
{
    Q_D(DFileCopyMoveJob);
    Q_ASSERT(d->state != RunningState);

    d->fileHints = fileHints;
    d->fileStatistics->setFileHints(fileHints.testFlag(FollowSymlink) ? DFileStatisticsJob::FollowSymlink : DFileStatisticsJob::FileHints());
}

void DFileCopyMoveJob::taskDailogClose()
{
    Q_D(DFileCopyMoveJob);

    d->btaskdailogclose = true;
}

DFileCopyMoveJob::DFileCopyMoveJob(DFileCopyMoveJobPrivate &dd, QObject *parent)
    : QThread(parent)
    , d_d_ptr(&dd)
{
    dd.fileStatistics = new DFileStatisticsJob(this);
    dd.updateSpeedTimer = new QTimer(this);

    connect(dd.fileStatistics, &DFileStatisticsJob::finished, this, &DFileCopyMoveJob::fileStatisticsFinished, Qt::DirectConnection);
    connect(dd.updateSpeedTimer, SIGNAL(timeout()), this, SLOT(_q_updateProgress()), Qt::DirectConnection);
}

void DFileCopyMoveJob::run()
{
    Q_D(DFileCopyMoveJob);

//    if (d->mode == CopyMode) {
//        if (d->fileHints.testFlag(CreateParents)) {

//        }
//    }

//    qCDebug(fileJob()) << "start job, mode:" << d->mode << "file url list:" << d->sourceUrlList << ", target url:" << d->targetUrl;
    qint64 timesec = QDateTime::currentMSecsSinceEpoch();
    d->m_sart = timesec;

    //启动遍历线程统计文件大小
    d->countAllCopyFile();

    //启动优化线程
    d->runRefineThread();

    d->unsetError();
    d->setState(RunningState);
    d->completedDirectoryList.clear();
    d->completedFileList.clear();
    d->targetUrlList.clear();
    d->completedDataSize = 0;
    d->completedDataSizeOnBlockDevice = 0;
    d->completedFilesCount = 0;
    d->tid = qt_gettid();

    DAbstractFileInfoPointer target_info;
    bool mayExecSync = false;
    QPointer<DFileCopyMoveJob> me = this;
//    QPointer<DFileCopyMoveJobPrivate> dp = d;

    if (d->targetUrl.isValid()) {
        target_info = DFileService::instance()->createFileInfo(nullptr, d->targetUrl);

        if (!target_info) {
            d->setError(UnknowUrlError);
            goto end;
        }

        if (!target_info->exists()) {
            d->setError(NonexistenceError, "The target directory non-exists or not permission");
            goto end;
        }

        if (!target_info->isDir()) {
            d->setError(UnknowError, "The target url is not directory");
            goto end;
        }

        // reset
        d->canUseWriteBytes = 0;
        d->targetIsRemovable = 0;
        d->targetLogSecionSize = 512;
        d->targetDeviceStartSectorsWritten = -1;
        d->targetSysDevPath.clear();
        d->targetRootPath.clear();

        QScopedPointer<DStorageInfo> targetStorageInfo(DFileService::instance()->createStorageInfo(nullptr, d->targetUrl));

        if (targetStorageInfo) {
            d->targetRootPath = targetStorageInfo->rootPath();
            QString rootpath = d->targetRootPath;
            d->bdestLocal = destIsLocal(rootpath);
            d->isreadwriteseparate = (d->isbigfile && (!d->bdestLocal || 1 == d->totalfilecount));
            if (d->isreadwriteseparate && d->refinestat == MoreThreadAndMainRefine) {
                d->runRefineWriteAndCloseThread();
            }
            if (d->refinestat >= MoreThreadRefine && !d->bdestLocal) {

                //优化等待1秒后启动异步“同文件”
                QTimer::singleShot(100,this,[me,d,&rootpath](){
                    if (!me || !d) {
                        return;
                    }
                    d->syncresult = QtConcurrent::run([me,d,&rootpath]() {
                        if (!me) {
                            return;
                        }
                        me->setSysncState(true);
                        while (me && d && !me->getSysncQuitState()) {
                            QProcess::execute("sync", {"-f", rootpath});
                        }
                        if (!me) {
                            return;
                        }
                        me->setSysncState(false);
                    });
                });
            }

            qCDebug(fileJob(), "Target block device: \"%s\", Root Path: \"%s\"",
                    targetStorageInfo->device().constData(), qPrintable(d->targetRootPath));

            if (targetStorageInfo->isLocalDevice()) {
                d->canUseWriteBytes = targetStorageInfo->fileSystemType().startsWith("ext");

                if (!d->canUseWriteBytes) {
                    const QByteArray dev_path = targetStorageInfo->device();

                    QProcess process;

                    process.start("lsblk", {"-niro", "MAJ:MIN,HOTPLUG,LOG-SEC", dev_path}, QIODevice::ReadOnly);

                    if (process.waitForFinished(3000)) {
                        if (process.exitCode() == 0) {
                            const QByteArray &data = process.readAllStandardOutput();
                            const QByteArrayList &list = data.split(' ');

                            qCDebug(fileJob(), "lsblk result data: \"%s\"", data.constData());

                            if (list.size() == 3) {
                                d->targetSysDevPath = "/sys/dev/block/" + list.first();
                                d->targetIsRemovable = list.at(1) == "1";

                                bool ok = false;
                                d->targetLogSecionSize = static_cast<qint16>(list.at(2).toInt(&ok));

                                if (!ok) {
                                    d->targetLogSecionSize = 512;

                                    qCWarning(fileJob(),);
                                }

                                if (d->targetIsRemovable) {
                                    d->targetDeviceStartSectorsWritten = d->getSectorsWritten();
                                }

                                qCDebug(fileJob(), "Block device path: \"%s\", Sys dev path: \"%s\", Is removable: %d, Log-Sec: %d",
                                        qPrintable(dev_path), qPrintable(d->targetSysDevPath), bool(d->targetIsRemovable), d->targetLogSecionSize);
                            } else {
                                qCWarning(fileJob(), "Failed on parse the lsblk result data, data: \"%s\"", data.constData());
                            }
                        } else {
                            qCWarning(fileJob(), "Failed on exec lsblk command, exit code: %d, error message: \"%s\"", process.exitCode(), process.readAllStandardError().constData());
                        }
                    }
                }

                qCDebug(fileJob(), "canUseWriteBytes = %d, targetIsRemovable = %d", bool(d->canUseWriteBytes), bool(d->targetIsRemovable));
            }
        }
    } else if (d->mode == CopyMode) {
        d->setError(UnknowError, "Invalid target url");
        goto end;
    } else {
        // remove mode
        qCDebug(fileJob(), "remove mode");
    }
    for (DUrl &source : d->sourceUrlList) {
        if (!d->stateCheck()) {
            goto end;
        }

        // fix: 搜索列表中的文件路径需要转化为原始路径
        if (source.isSearchFile()) {
            source = source.searchedFileUrl();
        }

        //! fix: 将保险箱路径转换为本地路径
        if (source.isVaultFile()) {
            source = VaultController::vaultToLocalUrl(source);
        }

        const DAbstractFileInfoPointer &source_info = DFileService::instance()->createFileInfo(nullptr, source);
        if (!source_info) {
            qWarning() << "Url not yet supported: " << source;
            continue;
        }
        const DUrl &parent_url = source_info->parentUrl();
        bool enter_dir = d->targetUrl.isValid() && (d->directoryStack.isEmpty() || d->directoryStack.top().url.first != parent_url);

        if (enter_dir) {
            d->enterDirectory(source, d->targetUrl);
        }
        if (!d->process(source, source_info, target_info)) {
            goto end;
        }

        // 只要有一个不是skip或者cancel就执行一下sync
        if (!mayExecSync && d->lastErrorHandleAction != SkipAction &&
                d->lastErrorHandleAction != CancelAction) {
            mayExecSync = true;
        }

        if (enter_dir) {
            d->leaveDirectory();
        }

        DUrl target_url;

        if (!d->completedFileList.isEmpty()) {
            if (d->completedFileList.last().first == source) {
                target_url = d->completedFileList.last().second;
            }
        }

        if (!d->completedDirectoryList.isEmpty()) {
            if (d->completedDirectoryList.last().first == source) {
                target_url = d->completedDirectoryList.last().second;
            }
        }

        d->targetUrlList << target_url;

        Q_EMIT finished(source, target_url);

    }

    d->setError(NoError);

end:
    //设置同步线程结束
    qDebug() << "mian copy preceess over ===" << QDateTime::currentMSecsSinceEpoch() - timesec;
    setSysncQuitState(true);
    if (DFileCopyMoveJob::StoppedState == d->state) {
        d->syncresult.cancel();
    }
    //设置优化拷贝线程结束
    d->setRefineCopyProccessSate(d->refinestat >= MoreThreadAndMainAndOpenRefine ? MainProccessOver : OpenFromFileProccessOver);
    //等待线程池结束,等待异步tongbu线程结束
    qDebug() << "mian copy preceess over ===" << QDateTime::currentMSecsSinceEpoch() - timesec;
    waitRefineThreadOver();
    if (MoreThreadAndMainRefine == d->refinestat && DFileCopyMoveJob::StoppedState != d->state) {
        //加权线程
        d->addper = QtConcurrent::run([d]() {
            d->addRefinePermissionsThread();
        });
    }
    waitRefineThreadOver();
    qDebug() << "all copy refine preceess over ===" << QDateTime::currentMSecsSinceEpoch() - timesec;
    waitSysncEnd();
    qDebug() << "sync preceess over ===" << QDateTime::currentMSecsSinceEpoch() - timesec;

    if (!d->bdestLocal && d->targetIsRemovable && mayExecSync &&
            d->state != DFileCopyMoveJob::StoppedState) { //主动取消时state已经被设置为stop了
        // 任务完成后执行 sync 同步数据到硬盘, 同时将状态改为 SleepState，用于定时器更新进度和速度信息
        d->setState(IOWaitState);
        int syncRet = 0;
        d->syncresult = QtConcurrent::run([me, &d, &syncRet]() {
            qDebug() << "sync >>>>>>>>>>>>>>";
            syncRet = QProcess::execute("sync", {"-f", d->targetRootPath});
        });
        // 检测同步时是否被停止，若停止则立即跳出
        while (!d->syncresult.isFinished()) {
            if (d->state == DFileCopyMoveJob::StoppedState) {
                qDebug() << "stop sync";
                goto end;
            }
            QThread::msleep(10);
        }

        // 同步结果检查只针对拷贝
        if (d->mode == CopyMode && syncRet != 0) {
            d->setError(DFileCopyMoveJob::OpenError, "Failed to synchronize to disk u!");
            DFileCopyMoveJob::Action action = d->handleError(target_info.constData(), nullptr);

            if (action == DFileCopyMoveJob::RetryAction) {
                goto end;
            }
        }
        // 恢复状态
        if (d->state == IOWaitState) {
            d->setState(RunningState);

        }
    }

    d->fileStatistics->stop();
    d->setState(StoppedState);

    if (d->error == NoError) {
        Q_EMIT progressChanged(1, d->completedDataSize);
    }

    qCDebug(fileJob()) << "job finished, error:" << error() << ", message:" << errorString() << QDateTime::currentMSecsSinceEpoch() - timesec;
}

QString DFileCopyMoveJob::Handle::getNewFileName(DFileCopyMoveJob *job, const DAbstractFileInfoPointer sourceInfo)
{
    Q_UNUSED(job)

    return job->d_func()->formatFileName(sourceInfo->fileName());
}

QString DFileCopyMoveJob::Handle::getNonExistsFileName(DFileCopyMoveJob *job,  const DAbstractFileInfoPointer &sourceInfo, const DAbstractFileInfoPointer &targetDirectory)
{
    Q_UNUSED(job)

    return DFileCopyMoveJobPrivate::getNewFileName(sourceInfo, targetDirectory);
}

DFM_END_NAMESPACE

#include "moc_dfilecopymovejob.cpp"<|MERGE_RESOLUTION|>--- conflicted
+++ resolved
@@ -1600,12 +1600,7 @@
 {
     // reset error and action
     if (DFileCopyMoveJob::MoreThreadAndMainRefine <= refinestat) {
-<<<<<<< HEAD
-        return processRefine(from,source_info,target_info,isNew);
-=======
-        qDebug() << "xinb  youhua ";
         return processRefine(from, source_info, target_info, isNew);
->>>>>>> 0b1f886f
     }
     unsetError();
     lastErrorHandleAction = DFileCopyMoveJob::NoAction;
@@ -3908,13 +3903,8 @@
 {
     Q_D(DFileCopyMoveJob);
     while (d->m_pool.activeThreadCount() > 0 || !d->openfrom.isFinished()
-<<<<<<< HEAD
            || !d->copyresult.isFinished() || !d->writeresult.isFinished()) {
         usleep(100);
-=======
-            || !d->copyresult.isFinished() || !d->writeresult.isFinished()) {
-
->>>>>>> 0b1f886f
     }
 }
 
