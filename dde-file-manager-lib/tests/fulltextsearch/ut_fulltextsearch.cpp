--- conflicted
+++ resolved
@@ -63,33 +63,10 @@
         file.write("知道");
         file.close();
 
-<<<<<<< HEAD
-//        filetextSearch->updateIndex(searchPath + "/test1.txt", DFMFullTextSearchManager::Add);
-        QStringList searchResult = filetextSearch->fullTextSearch("测试");
-        EXPECT_TRUE(searchResult.contains(searchPath + "/test1.txt"));
-    }
-
-    // Modify
-    if (file.open(QIODevice::ReadWrite | QIODevice::Text)) {
-        file.write("你好");
-        file.close();
-
-//        filetextSearch->updateIndex(searchPath + "/test1.txt", DFMFullTextSearchManager::Modify);
-        QStringList searchResult = filetextSearch->fullTextSearch("你好");
-        EXPECT_TRUE(searchResult.contains(searchPath + "/test1.txt"));
-    }
-
-    // Delete
-    if (file.remove()) {
-//        filetextSearch->updateIndex(searchPath + "/test1.txt", DFMFullTextSearchManager::Delete);
-        QStringList searchResult = filetextSearch->fullTextSearch("你好");
-        EXPECT_FALSE(searchResult.contains(searchPath + "/test1.txt"));
-=======
         filetextSearch->setSearchState(JobController::Started);
         filetextSearch->updateIndex(searchPath);
         QStringList searchResult = filetextSearch->fullTextSearch("知道");
         EXPECT_TRUE(searchResult.contains(filePath));
->>>>>>> 13b6fc22
     }
 }
 }