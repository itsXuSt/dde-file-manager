#-------------------------------------------------
#
# Project created by QtCreator 2015-06-24T09:14:17
#
#-------------------------------------------------
#system($$PWD/../vendor/prebuild)
#include($$PWD/../vendor/vendor.pri)

INCLUDEPATH += $$PWD

HEADERS += \

SOURCES += \
    $$PWD/main.cpp \
    # vault
    $$PWD/vault/ut_interfaceactivevault.cpp \
    $$PWD/vault/ut_operatorcenter.cpp \
    $$PWD/vault/ut_vaulthelper.cpp \
    $$PWD/vault/ut_vaultlockmanager.cpp \
    $$PWD/interfaces/ut_dfmglobal.cpp \
    $$PWD/dialogs/ut_dialogmanager.cpp \
<<<<<<< HEAD
    $$PWD/models/ut_avfsfileinfo.cpp \
    $$PWD/models/ut_computermodel.cpp \
    $$PWD/models/ut_dfmrootfileinfo.cpp \
    $$PWD/models/ut_bookmark.cpp \
    $$PWD/models/ut_desktopfileinfo.cpp \
    $$PWD/models/ut_deviceinfoparser.cpp \
    $$PWD/models/ut_dfileselectionmodel.cpp \
    $$PWD/models/ut_dfmsidebarmodel.cpp \
    $$PWD/models/ut_masteredmediafileinfo.cpp \
    $$PWD/models/ut_mergeddesktopfileinfo.cpp \
    $$PWD/models/ut_mountfileinfo.cpp \
    $$PWD/models/ut_networkfileinfo.cpp \
    $$PWD/models/ut_recentfileinfo.cpp \
    $$PWD/models/ut_searchfileinfo.cpp \
    $$PWD/models/ut_searchhistory.cpp \
    $$PWD/models/ut_sharefileinfo.cpp \
    $$PWD/controllers/ut_appcontroller.cpp \
    $$PWD/views/ut_computerview.cpp \
    $$PWD/models/ut_tagfileinfo.cpp \
    $$PWD/models/ut_trashfileinfo.cpp \
    $$PWD/models/ut_vaultfileinfo.cpp
=======
    $$PWD/shutil/ut_danythingmonitor.cpp \
    $$PWD/shutil/ut_danythingmonitorfilter.cpp \
    $$PWD/shutil/ut_desktopfile.cpp \
    $$PWD/shutil/ut_dfmfilelistfile.cpp \
    $$PWD/shutil/ut_dfmregularexpression.cpp \
    $$PWD/controllers/ut_appcontroller.cpp \
    $$PWD/views/ut_computerview.cpp \
    $$PWD/io/ut_dlocalfilehandler.cpp
>>>>>>> 83011992
<|MERGE_RESOLUTION|>--- conflicted
+++ resolved
@@ -19,29 +19,6 @@
     $$PWD/vault/ut_vaultlockmanager.cpp \
     $$PWD/interfaces/ut_dfmglobal.cpp \
     $$PWD/dialogs/ut_dialogmanager.cpp \
-<<<<<<< HEAD
-    $$PWD/models/ut_avfsfileinfo.cpp \
-    $$PWD/models/ut_computermodel.cpp \
-    $$PWD/models/ut_dfmrootfileinfo.cpp \
-    $$PWD/models/ut_bookmark.cpp \
-    $$PWD/models/ut_desktopfileinfo.cpp \
-    $$PWD/models/ut_deviceinfoparser.cpp \
-    $$PWD/models/ut_dfileselectionmodel.cpp \
-    $$PWD/models/ut_dfmsidebarmodel.cpp \
-    $$PWD/models/ut_masteredmediafileinfo.cpp \
-    $$PWD/models/ut_mergeddesktopfileinfo.cpp \
-    $$PWD/models/ut_mountfileinfo.cpp \
-    $$PWD/models/ut_networkfileinfo.cpp \
-    $$PWD/models/ut_recentfileinfo.cpp \
-    $$PWD/models/ut_searchfileinfo.cpp \
-    $$PWD/models/ut_searchhistory.cpp \
-    $$PWD/models/ut_sharefileinfo.cpp \
-    $$PWD/controllers/ut_appcontroller.cpp \
-    $$PWD/views/ut_computerview.cpp \
-    $$PWD/models/ut_tagfileinfo.cpp \
-    $$PWD/models/ut_trashfileinfo.cpp \
-    $$PWD/models/ut_vaultfileinfo.cpp
-=======
     $$PWD/shutil/ut_danythingmonitor.cpp \
     $$PWD/shutil/ut_danythingmonitorfilter.cpp \
     $$PWD/shutil/ut_desktopfile.cpp \
@@ -49,5 +26,4 @@
     $$PWD/shutil/ut_dfmregularexpression.cpp \
     $$PWD/controllers/ut_appcontroller.cpp \
     $$PWD/views/ut_computerview.cpp \
-    $$PWD/io/ut_dlocalfilehandler.cpp
->>>>>>> 83011992
+    $$PWD/io/ut_dlocalfilehandler.cpp