--- conflicted
+++ resolved
@@ -100,12 +100,4 @@
     $$PWD/sw_label/ut_filemanagerlibrary_test.cpp \
     $$PWD/dbusinterface/ut_dbustype.cpp \
     $$PWD/vfs/ut_dfmvfsmanager.cpp \
-<<<<<<< HEAD
-    $$PWD/vfs/ut_dfmvfsdevice.cpp \
-    $$PWD/gvfs/ut_mountaskpassworddialog.cpp \
-    $$PWD/gvfs/ut_mountsecretdiskaskpassworddialog.cpp \
-    $$PWD/gvfs/ut_qdrive.cpp \
-    $$PWD/gvfs/ut_gvfsmountmanager.cpp
-=======
     $$PWD/vfs/ut_dfmvfsdevice.cpp
->>>>>>> 3b476dfc
