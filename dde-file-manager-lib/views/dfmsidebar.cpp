--- conflicted
+++ resolved
@@ -55,11 +55,7 @@
 #include <ddiskdevice.h>
 #include <dblockdevice.h>
 #include <QMenu>
-<<<<<<< HEAD
-#include <DSysInfo>
-=======
 #include <QtConcurrent>
->>>>>>> cbf12668
 
 #include <algorithm>
 
@@ -691,11 +687,6 @@
 
     DFileService::instance()->startQuryRootFile();
     rootFileChange();
-<<<<<<< HEAD
-    connect(DFileService::instance(), &DFileService::rootFileChange, this, &DFMSideBar::onRootFileChange, Qt::QueuedConnection);
-
-    connect(devicesWatcher, &DAbstractFileWatcher::subfileCreated, this, [this](const DUrl & url) {
-=======
     connect(DFileService::instance(),&DFileService::rootFileChange,this,&DFMSideBar::onRootFileChange,Qt::QueuedConnection);
 #else
 
@@ -745,7 +736,6 @@
 #endif
 #endif
     connect(devicesWatcher, &DAbstractFileWatcher::subfileCreated, this, [this](const DUrl &url) {
->>>>>>> cbf12668
         if (!fileService->createFileInfo(nullptr, url)->exists()) {
             return;
         }
@@ -780,11 +770,7 @@
                 }
             }
         }
-<<<<<<< HEAD
-        DFileService::instance()->changeRootFile(url, false);
-=======
         //DFileService::instance()->changeRootFile(url,false); //性能优化，注释
->>>>>>> cbf12668
         this->removeItem(url, this->groupName(Device));
         devitems.removeAll(url);
     });
