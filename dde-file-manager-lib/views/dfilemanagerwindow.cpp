--- conflicted
+++ resolved
@@ -547,17 +547,23 @@
 {
 }
 
+QPair<bool,QMutex> winId_mtx;   //异步初始化win插件
 DFileManagerWindow::DFileManagerWindow(const DUrl &fileUrl, QWidget *parent)
     : DMainWindow(parent)
     , d_ptr(new DFileManagerWindowPrivate(this))
 {
     /// init global AppController
     setWindowIcon(QIcon::fromTheme("dde-file-manager"));
-
+    if (!winId_mtx.first){
+        //等待异步加载完成
+        winId_mtx.second.lock();
+        winId_mtx.second.unlock();
+        winId_mtx.first = true;
+    }
+    winId();
     initData();
     initUI();
     initConnect();
-<<<<<<< HEAD
 
     //202007010032【文件管理器】【5.1.2.10-1】【sp2】（.doc,ppt,xls）文件拖拽到桌面上的文件管理器图标上，被识别为文件夹打开，
     // 判断出入的url是否是一个目录，不是就取parentUrl
@@ -572,9 +578,6 @@
     }
 
     openNewTab(newurl);
-=======
-    openNewTab(fileUrl);
->>>>>>> cbf12668
 }
 
 DFileManagerWindow::~DFileManagerWindow()
