/*
 * Copyright (C) 2016 ~ 2018 Deepin Technology Co., Ltd.
 *               2016 ~ 2018 dragondjf
 *
 * Author:     dragondjf<dingjiangfeng@deepin.com>
 *
 * Maintainer: dragondjf<dingjiangfeng@deepin.com>
 *             zccrs<zhangjide@deepin.com>
 *             Tangtong<tangtong@deepin.com>
 *
 * This program is free software: you can redistribute it and/or modify
 * it under the terms of the GNU General Public License as published by
 * the Free Software Foundation, either version 3 of the License, or
 * any later version.
 *
 * This program is distributed in the hope that it will be useful,
 * but WITHOUT ANY WARRANTY; without even the implied warranty of
 * MERCHANTABILITY or FITNESS FOR A PARTICULAR PURPOSE.  See the
 * GNU General Public License for more details.
 *
 * You should have received a copy of the GNU General Public License
 * along with this program.  If not, see <http://www.gnu.org/licenses/>.
 */

#include "dfilemanagerwindow.h"
#include "dtoolbar.h"
#include "dfileview.h"
#include "fileviewhelper.h"
#include "ddetailview.h"
#include "dfilemenu.h"
#include "extendview.h"
#include "dstatusbar.h"
#include "dfilemenumanager.h"
#include "computerview.h"
#include "dtabbar.h"
#include "windowmanager.h"
#include "dfileservices.h"
#include "dfilesystemmodel.h"
#include "dfmviewmanager.h"
#include "dfmsidebar.h"
#include "dfmaddressbar.h"
#include "dfmsettings.h"
#include "dfmapplication.h"
#include "dfmstandardpaths.h"

#include "app/define.h"
#include "dfmevent.h"
#include "app/filesignalmanager.h"
#include "deviceinfo/udisklistener.h"
#include "usershare/usersharemanager.h"
#include "controllers/pathmanager.h"
#include "shutil/fileutils.h"
#include "gvfs/networkmanager.h"
#include "dde-file-manager/singleapplication.h"

#include "xutil.h"
#include "utils.h"
#include "dfmadvancesearchbar.h"
#include "dtagactionwidget.h"
#include "droundbutton.h"
#include "dfmrightdetailview.h"

#include "drenamebar.h"
#include "singleton.h"
#include "dfileservices.h"
#include "controllers/appcontroller.h"
#include "view/viewinterface.h"
#include "plugins/pluginmanager.h"
#include "controllers/trashmanager.h"
#include "models/dfmrootfileinfo.h"
#include "controllers/vaultcontroller.h"
#include "dfmsplitter.h"

#include <DPlatformWindowHandle>
#include <DTitlebar>

#include <QStatusBar>
#include <QFrame>
#include <QVBoxLayout>
#include <QHBoxLayout>
#include <QResizeEvent>
#include <QThread>
#include <QDesktopWidget>
#include <QStackedLayout>
#include <QTabBar>
#include <QPair>
#include <QtConcurrent>
#include <DAnchors>
#include <DApplicationHelper>
#include <DHorizontalLine>

DWIDGET_USE_NAMESPACE

std::unique_ptr<RecordRenameBarState>  DFileManagerWindow::renameBarState{ nullptr };
std::atomic<bool> DFileManagerWindow::flagForNewWindowFromTab{ false };

class DFileManagerWindowPrivate
{
public:
    DFileManagerWindowPrivate(DFileManagerWindow *qq)
        : q_ptr(qq) {}

    void setCurrentView(DFMBaseView *view);
    bool processKeyPressEvent(QKeyEvent *event);
    bool processTitleBarEvent(QMouseEvent *event);
    bool cdForTab(Tab *tab, const DUrl &fileUrl);
    void initAdvanceSearchBar();
    bool isAdvanceSearchBarVisible() const;
    void setAdvanceSearchBarVisible(bool visible);
    void initRenameBar();
    bool isRenameBarVisible() const;
    void setRenameBarVisible(bool visible);
    void resetRenameBar();
    void storeUrlListToRenameBar(const QList<DUrl>& list) noexcept;

    QFrame *centralWidget{ nullptr };//中央区域（所有的除顶部区域）
    DFMSideBar *sideBar{ nullptr };
    QFrame *rightView { nullptr };
    DFMRightDetailView *detailView { nullptr };
    QFrame *rightDetailViewHolder { nullptr };
    QVBoxLayout *rightViewLayout { nullptr };
    DToolBar *toolbar{ nullptr };
    TabBar *tabBar { nullptr };
    DIconButton *newTabButton { nullptr };
    QFrame * tabTopLine { nullptr };
    QFrame * tabBottomLine { nullptr };
    DFMBaseView *currentView { nullptr };
    DStatusBar *statusBar { nullptr };
    QVBoxLayout *mainLayout { nullptr };
    DFMSplitter *splitter { nullptr };
    QFrame *titleFrame { nullptr };
    QStackedLayout *viewStackLayout { nullptr };//右边文件显示的布局
    QFrame *emptyTrashHolder { nullptr };
    DHorizontalLine *emptyTrashSplitLine { nullptr };
    DRenameBar *renameBar{ nullptr };
    DFMAdvanceSearchBar *advanceSearchBar = nullptr;

    QMap<DUrl, QWidget *> views;

    bool move;
    QPoint startPoint;
    QPoint windowPoint;

    DFileManagerWindow *q_ptr{ nullptr };

    D_DECLARE_PUBLIC(DFileManagerWindow)
};

void DFileManagerWindowPrivate::setCurrentView(DFMBaseView *view)
{
    Q_Q(DFileManagerWindow);

    if (currentView && currentView->widget()) {
        currentView->widget()->removeEventFilter(q);
    }

    currentView = view;

    if (currentView && currentView->widget()) {
        currentView->widget()->installEventFilter(q);
        if (sideBar && sideBar->sidebarView()) {
            QWidget::setTabOrder(currentView->widget(), sideBar->sidebarView());
        }
    }

    if (!view) {
        return;
    }

    toolbar->setCustomActionList(view->toolBarActionList());

    if (!tabBar->currentTab()) {
        toolbar->addHistoryStack();
        tabBar->createTab(view);
    } else {
        tabBar->currentTab()->setFileView(view);
    }
}

bool DFileManagerWindowPrivate::processKeyPressEvent(QKeyEvent *event)
{
    Q_Q(DFileManagerWindow);

    switch (event->modifiers()) {
    case Qt::NoModifier: {
        switch (event->key()) {
        case Qt::Key_F5:
            if (currentView) {
                currentView->refresh();
            }
            return true;
        }
        break;
    }
    case Qt::ControlModifier: {
        switch (event->key()) {
        case Qt::Key_Tab:
            tabBar->activateNextTab();
            return true;
        case Qt::Key_Backtab:
            tabBar->activatePreviousTab();
            return true;
        case Qt::Key_F:
            appController->actionctrlF(q->windowId());
            return true;
        case Qt::Key_L:
            appController->actionctrlL(q->windowId());
            return true;
        case Qt::Key_Left:
            appController->actionBack(q->windowId());
            return true;
        case Qt::Key_Right:
            appController->actionForward(q->windowId());
            return true;
        case Qt::Key_W:
            emit fileSignalManager->requestCloseCurrentTab(q->windowId());
            return true;
        case Qt::Key_1:
        case Qt::Key_2:
        case Qt::Key_3:
        case Qt::Key_4:
        case Qt::Key_5:
        case Qt::Key_6:
        case Qt::Key_7:
        case Qt::Key_8:
        case Qt::Key_9:
            toolbar->triggerActionByIndex(event->key() - Qt::Key_1);
            return true;
        }
        break;
    }
    case Qt::AltModifier:
    case Qt::AltModifier | Qt::KeypadModifier:
        if (event->key() >= Qt::Key_1 && event->key() <= Qt::Key_8) {
            tabBar->setCurrentIndex(event->key() - Qt::Key_1);
            return true;
        }

        switch (event->key()) {
        case Qt::Key_Left:
            appController->actionBack(q->windowId());
            return true;
        case Qt::Key_Right:
            appController->actionForward(q->windowId());
            return true;
        }

        break;
    case Qt::ControlModifier | Qt::ShiftModifier:
        if (event->key() == Qt::Key_Question) {
            appController->actionShowHotkeyHelp(q->windowId());
            return true;
        } else if (event->key() == Qt::Key_Backtab) {
            tabBar->activatePreviousTab();
            return true;
        }
        break;
    }

    return false;
}

bool DFileManagerWindowPrivate::processTitleBarEvent(QMouseEvent *event)
{
    if (!event)
        return false;

    Q_Q(DFileManagerWindow);

    if (event->type() == QEvent::MouseButtonPress) {
        auto mouseEvent = static_cast<QMouseEvent *>(event);
        if (mouseEvent->button() == Qt::LeftButton) {
            move = true;
            /*记录鼠标的全局坐标.*/
            startPoint = mouseEvent->globalPos();
            /*记录窗体的全局坐标.*/
            windowPoint = q->frameGeometry().topLeft();
            return true;
        }
        return false;
    }

    if (event->type() == QEvent::MouseButtonRelease) {
        auto mouseEvent = static_cast<QMouseEvent *>(event);
        /*改变移动状态.*/
        if (mouseEvent->buttons() & Qt::LeftButton) {
            move = false;
            return true;
        }
        return false;
    }

    if (event->type() == QEvent::MouseButtonDblClick) {
        move = false;
        return false;
    }

<<<<<<< HEAD
    if (event->type() == QEvent::MouseMove) {
        if (move) {
            auto mouseEvent = static_cast<QMouseEvent *>(event);
            /*移动中的鼠标位置相对于初始位置的相对位置.*/
            QPoint relativePos = mouseEvent->globalPos() - startPoint;
            /*然后移动窗体即可.*/
            if (event->buttons() == Qt::LeftButton) {
                q->move(windowPoint + relativePos);
            }
        }
        return false;
=======
    if (current_view && current_view->rootUrl() == fileUrl) {
        //! 重新获取当前路径信息
        bool ok = current_view->setRootUrl(fileUrl);
        return ok;
>>>>>>> 50ef42c7
    }

    move = false;
    return false;
}

bool DFileManagerWindowPrivate::cdForTab(Tab *tab, const DUrl &fileUrl)
{
    DFMBaseView *current_view = tab->fileView();

// fix 6942 取消判断先后请求地址差异判断
//    if (current_view && current_view->rootUrl() == fileUrl) {
//        return false;
//    }

    if (fileUrl.scheme() == DFMROOT_SCHEME) {
        DAbstractFileInfoPointer fi = DFileService::instance()->createFileInfo(q_ptr, fileUrl);
        if (fi->suffix() == SUFFIX_USRDIR) {
            return cdForTab(tab, fi->redirectedFileUrl());
        } else if (fi->suffix() == SUFFIX_UDISKS) {
            QScopedPointer<DBlockDevice> blk(DDiskManager::createBlockDevice(fi->extraProperties()["udisksblk"].toString()));
            if (blk->mountPoints().empty()) {
                blk->mount({});
            }
        }
    }

    if (!current_view || !DFMViewManager::instance()->isSuited(fileUrl, current_view)) {
        DFMBaseView *view = DFMViewManager::instance()->createViewByUrl(fileUrl);

        if (view) {
            viewStackLayout->addWidget(view->widget());

            if (tab == tabBar->currentTab())
                viewStackLayout->setCurrentWidget(view->widget());

            q_ptr->handleNewView(view);
        } else {
            qWarning() << "Not support url: " << fileUrl;

            //###(zccrs):
            const DAbstractFileInfoPointer &fileInfo = DFileService::instance()->createFileInfo(q_ptr, fileUrl);
            if (fileInfo) {
                /* Call fileInfo->exists() twice. First result is false and the second one is true;
                           Maybe this is a bug of fuse when smb://10.0.10.30/people is mounted and cd to mounted folder immediately.
                        */
                qDebug() << fileInfo->exists() << fileUrl;
                qDebug() << fileInfo->exists() << fileUrl;
            }

            if (!fileInfo || !fileInfo->exists()) {
                DUrl searchUrl = current_view ? current_view->rootUrl() : DUrl::fromLocalFile(QDir::homePath());

                if (searchUrl.isComputerFile()) {
                    searchUrl = DUrl::fromLocalFile("/");
                }

                if (searchUrl.isSearchFile()) {
                    searchUrl = searchUrl.searchTargetUrl();
                }

                if (!q_ptr->isCurrentUrlSupportSearch(searchUrl)) {
                    return false;
                }

                const DUrl &newUrl = DUrl::fromSearchFile(searchUrl, fileUrl.toString());
                const DAbstractFileInfoPointer &fileInfo = DFileService::instance()->createFileInfo(q_ptr, newUrl);

                if (!fileInfo || !fileInfo->exists()) {
                    return false;
                }

                return cdForTab(tab, newUrl);
            }

            return false;
        }

        if (current_view) {
            current_view->deleteLater();
        }

        tab->setFileView(view);

        if (tab == tabBar->currentTab())
            setCurrentView(view);

        current_view = view;
    }

    bool ok = false;

    if (current_view) {
        ok = current_view->setRootUrl(fileUrl);

        if (ok) {
            tab->onFileRootUrlChanged(fileUrl);

            if (tab == tabBar->currentTab()) {
                emit q_ptr->currentUrlChanged();
            }
        }
    }

    return ok;
}

void DFileManagerWindowPrivate::initAdvanceSearchBar()
{
    if (advanceSearchBar) return;

    Q_Q(DFileManagerWindow);

    // blumia: we add the DFMAdvanceSearchBar widget to layout so actually we shouldn't give it a parent here,
    //         but we need to apply the currect stylesheet to it so set a parent will do this job.
    //         feel free to replace it with a better way to apply stylesheet.
    advanceSearchBar = new DFMAdvanceSearchBar(q);

    initRenameBar(); // ensure we can use renameBar.

    Q_CHECK_PTR(rightViewLayout);

    int renameWidgetIndex = rightViewLayout->indexOf(renameBar);
    int advanceSearchBarInsertTo = renameWidgetIndex == -1 ? 0 : renameWidgetIndex + 1;
    rightViewLayout->insertWidget(advanceSearchBarInsertTo, advanceSearchBar);

    QObject::connect(advanceSearchBar, &DFMAdvanceSearchBar::optionChanged, q, [ = ](const QMap<int, QVariant> &formData, bool updateView) {
        if (currentView) {
            DFileView *fv = dynamic_cast<DFileView*>(currentView);
            if (fv) {
                fv->setAdvanceSearchFilter(formData, true, updateView);
            }
        }
    });
}

bool DFileManagerWindowPrivate::isAdvanceSearchBarVisible() const
{
    return advanceSearchBar ? advanceSearchBar->isVisible() : false;
}

void DFileManagerWindowPrivate::setAdvanceSearchBarVisible(bool visible)
{
    if (!advanceSearchBar) {
        if (!visible) return;
        initAdvanceSearchBar();
    }

    advanceSearchBar->setVisible(visible);
}

void DFileManagerWindowPrivate::initRenameBar()
{
    if (renameBar) return;

    Q_Q(DFileManagerWindow);

    // see the comment in initAdvanceSearchBar()
    renameBar = new DRenameBar(q);

    rightViewLayout->insertWidget(rightViewLayout->indexOf(emptyTrashHolder) + 1, renameBar);

    QObject::connect(renameBar, &DRenameBar::clickCancelButton, q, &DFileManagerWindow::hideRenameBar);
}

bool DFileManagerWindowPrivate::isRenameBarVisible() const
{
    return renameBar ? renameBar->isVisible() : false;
}

void DFileManagerWindowPrivate::setRenameBarVisible(bool visible)
{
    if (!renameBar) {
        if (!visible) return;
        initRenameBar();
    }

    renameBar->setVisible(visible);
}

void DFileManagerWindowPrivate::resetRenameBar()
{
    if (!renameBar) return;

    renameBar->resetRenameBar();
}

void DFileManagerWindowPrivate::storeUrlListToRenameBar(const QList<DUrl> &list) noexcept
{
    if (!renameBar) initRenameBar();

    renameBar->storeUrlList(list);
}

DFileManagerWindow::DFileManagerWindow(QWidget *parent)
    : DFileManagerWindow(DUrl(), parent)
{
}

DFileManagerWindow::DFileManagerWindow(const DUrl &fileUrl, QWidget *parent)
    : DMainWindow(parent)
    , d_ptr(new DFileManagerWindowPrivate(this))
{
    /// init global AppController
    setWindowIcon(QIcon::fromTheme("dde-file-manager"));

    initData();
    initUI();
    initConnect();

    openNewTab(fileUrl);
}

DFileManagerWindow::~DFileManagerWindow()
{
    m_currentTab = nullptr;
}

void DFileManagerWindow::onRequestCloseTab(const int index, const bool &remainState)
{
    D_D(DFileManagerWindow);

    Tab *tab = d->tabBar->tabAt(index);

    if (!tab) {
        return;
    }

    DFMBaseView *view = tab->fileView();

    d->viewStackLayout->removeWidget(view->widget());
    view->deleteLater();

    d->toolbar->removeNavStackAt(index);
    d->tabBar->removeTab(index, remainState);
}

void DFileManagerWindow::closeCurrentTab(quint64 winId)
{
    D_D(DFileManagerWindow);

    if (winId != this->winId()) {
        return;
    }

    if (d->tabBar->count() == 1) {
        close();
        return;
    }

    emit d->tabBar->tabCloseRequested(d->tabBar->currentIndex());
}

void DFileManagerWindow::showNewTabButton()
{
    D_D(DFileManagerWindow);
    d->newTabButton->show();
    d->tabTopLine->show();
    d->tabBottomLine->show();
}

void DFileManagerWindow::hideNewTabButton()
{
    D_D(DFileManagerWindow);
    d->newTabButton->hide();
    d->tabTopLine->hide();
    d->tabBottomLine->hide();
}

void DFileManagerWindow::showEmptyTrashButton()
{
    Q_D(DFileManagerWindow);
    d->emptyTrashHolder->show();
    d->emptyTrashSplitLine->show();
}

void DFileManagerWindow::hideEmptyTrashButton()
{
    Q_D(DFileManagerWindow);
    d->emptyTrashHolder->hide();
    d->emptyTrashSplitLine->hide();
}

void DFileManagerWindow::onNewTabButtonClicked()
{
    DUrl url = DFMApplication::instance()->appUrlAttribute(DFMApplication::AA_UrlOfNewTab);

    if (!url.isValid()) {
        url = currentUrl();
    }

    openNewTab(url);
}

void DFileManagerWindow::requestEmptyTrashFiles()
{
    DFMGlobal::clearTrash();
}

void DFileManagerWindow::onTrashStateChanged()
{
    if (currentUrl() == DUrl::fromTrashFile("/") && !TrashManager::isEmpty()) {
        showEmptyTrashButton();
    } else {
        hideEmptyTrashButton();
    }
}

void DFileManagerWindow::onTabAddableChanged(bool addable)
{
    D_D(DFileManagerWindow);

    d->newTabButton->setEnabled(addable);
}

void DFileManagerWindow::onCurrentTabChanged(int tabIndex)
{
    D_D(DFileManagerWindow);

    Tab *tab = d->tabBar->tabAt(tabIndex);

    if (tab) {
        d->toolbar->switchHistoryStack(tabIndex);

        if (!tab->fileView()) {
            return;
        }

        switchToView(tab->fileView());

//        if (currentUrl().isSearchFile()) {
//            if (!d->toolbar->getSearchBar()->isVisible()) {
//                d->toolbar->searchBarActivated();
//                d->toolbar->getSearchBar()->setText(tab->fileView()->rootUrl().searchKeyword());
//            }
//        } else {
//            if (d->toolbar->getSearchBar()->isVisible()) {
//                d->toolbar->searchBarDeactivated();
//            }
//        }
    }
}

DUrl DFileManagerWindow::currentUrl() const
{
    D_DC(DFileManagerWindow);

    return d->currentView ? d->currentView->rootUrl() : DUrl();
}

DFMBaseView::ViewState DFileManagerWindow::currentViewState() const
{
    D_DC(DFileManagerWindow);

    return d->currentView ? d->currentView->viewState() : DFMBaseView::ViewIdle;
}

bool DFileManagerWindow::isCurrentUrlSupportSearch(const DUrl &currentUrl)
{
    const DAbstractFileInfoPointer &currentFileInfo = DFileService::instance()->createFileInfo(this, currentUrl);

    if (!currentFileInfo || !currentFileInfo->canIteratorDir()) {
        return false;
    }
    return true;
}

DToolBar *DFileManagerWindow::getToolBar() const
{
    D_DC(DFileManagerWindow);

    return d->toolbar;
}

DFMBaseView *DFileManagerWindow::getFileView() const
{
    D_DC(DFileManagerWindow);

    return d->currentView;
}

DFMSideBar *DFileManagerWindow::getLeftSideBar() const
{
    D_DC(DFileManagerWindow);

    return d->sideBar;
}

int DFileManagerWindow::getSplitterPosition() const
{
    D_DC(DFileManagerWindow);

    return d->splitter ? d->splitter->sizes().at(0) : DFMSideBar::maximumWidth;
}

void DFileManagerWindow::setSplitterPosition(int pos)
{
    Q_D(DFileManagerWindow);

    if (d->splitter) {
        d->splitter->setSizes({pos, d->splitter->width() - pos - d->splitter->handleWidth()});
    }
}

quint64 DFileManagerWindow::windowId()
{
    return WindowManager::getWindowId(this);
}

bool DFileManagerWindow::tabAddable() const
{
    D_DC(DFileManagerWindow);
    return d->tabBar->tabAddable();
}

bool DFileManagerWindow::cd(const DUrl &fileUrl)
{
    D_D(DFileManagerWindow);

    if (!d->tabBar->currentTab()) {
        d->toolbar->addHistoryStack();
        d->tabBar->createTab(nullptr);
    }

    if (!d->cdForTab(d->tabBar->currentTab(), fileUrl)) {
        return false;
    }

    this->hideRenameBar();

    return true;
}

bool DFileManagerWindow::cdForTab(int tabIndex, const DUrl &fileUrl)
{
    Q_D(DFileManagerWindow);

    return d->cdForTab(d->tabBar->tabAt(tabIndex), fileUrl);
}

bool DFileManagerWindow::cdForTabByView(DFMBaseView *view, const DUrl &fileUrl)
{
    Q_D(DFileManagerWindow);

    for (int i = 0; i < d->tabBar->count(); ++i) {
        Tab *tab =d->tabBar->tabAt(i);

        if (tab->fileView() == view) {
            return d->cdForTab(tab, fileUrl);
        }
    }

    return false;
}

bool DFileManagerWindow::openNewTab(DUrl fileUrl)
{
    D_D(DFileManagerWindow);

    if (!d->tabBar->tabAddable()) {
        return false;
    }

    if (fileUrl.isEmpty()) {
        fileUrl = DUrl::fromLocalFile(QDir::homePath());
    }

    d->toolbar->addHistoryStack();
    d->setCurrentView(nullptr);
    d->tabBar->createTab(nullptr);

    return cd(fileUrl);
}

void DFileManagerWindow::switchToView(DFMBaseView *view)
{
    D_D(DFileManagerWindow);

    if (d->currentView == view) {
        return;
    }

    const DUrl &old_url = currentUrl();

    DFMBaseView::ViewState old_view_state = currentViewState();

    d->setCurrentView(view);
    d->viewStackLayout->setCurrentWidget(view->widget());

    if (old_view_state != view->viewState())
        emit currentViewStateChanged();

    if (view && view->rootUrl() == old_url) {
        return;
    }

    emit currentUrlChanged();
}

void DFileManagerWindow::moveCenter(const QPoint &cp)
{
    QRect qr = frameGeometry();

    qr.moveCenter(cp);
    move(qr.topLeft());
}

void DFileManagerWindow::moveTopRight()
{
    QRect pRect;
    pRect = qApp->desktop()->availableGeometry();
    int x = pRect.width() - width();
    move(QPoint(x, 0));
}

void DFileManagerWindow::moveTopRightByRect(QRect rect)
{
    int x = rect.x() + rect.width() - width();
    move(QPoint(x, 0));
}

void DFileManagerWindow::closeEvent(QCloseEvent *event)
{
    emit aboutToClose();

    DMainWindow::closeEvent(event);
}

void DFileManagerWindow::hideEvent(QHideEvent *event)
{
    QVariantMap state;
    state["sidebar"] = getSplitterPosition();
    DFMApplication::appObtuselySetting()->setValue("WindowManager", "SplitterState", state);

    return DMainWindow::hideEvent(event);
}

void DFileManagerWindow::mouseDoubleClickEvent(QMouseEvent *event)
{
    D_DC(DFileManagerWindow);

    if (event->y() <= d->titleFrame->height()) {
        if (isMaximized()) {
            showNormal();
        } else {
            showMaximized();
        }
    } else {
        DMainWindow::mouseDoubleClickEvent(event);
    }
}

void DFileManagerWindow::moveEvent(QMoveEvent *event)
{
    DMainWindow::moveEvent(event);

    emit positionChanged(event->pos());
}

void DFileManagerWindow::keyPressEvent(QKeyEvent *event)
{
    Q_D(DFileManagerWindow);

    if (!d->processKeyPressEvent(event)) {
        return DMainWindow::keyPressEvent(event);
    }
}

bool DFileManagerWindow::eventFilter(QObject *watched, QEvent *event)
{
    Q_D(DFileManagerWindow);

    if (watched == titlebar()) {
        return d->processTitleBarEvent(static_cast<QMouseEvent *>(event));
    }

    if (!getFileView() || watched != getFileView()->widget()) {
        return false;
    }

    if (event->type() != QEvent::KeyPress) {
        return false;
    }

    return d->processKeyPressEvent(static_cast<QKeyEvent *>(event));
}

void DFileManagerWindow::resizeEvent(QResizeEvent *event)
{
    DMainWindow::resizeEvent(event);
}

bool DFileManagerWindow::fmEvent(const QSharedPointer<DFMEvent> &event, QVariant *resultData)
{
    Q_UNUSED(resultData)
    Q_D(DFileManagerWindow);

    switch (event->type()) {
    case DFMEvent::Back:
        d->toolbar->back();
        return true;
    case DFMEvent::Forward:
        d->toolbar->forward();
        return true;
    case DFMEvent::OpenNewTab:
    {
        if (event->windowId() != this->internalWinId()) {
            return false;
        }

        openNewTab(event.staticCast<DFMUrlBaseEvent>()->url());

        return true;
    }
    default: break;
    }

    return false;
}

QObject *DFileManagerWindow::object() const
{
    return const_cast<DFileManagerWindow *>(this);
}

void DFileManagerWindow::handleNewView(DFMBaseView *view)
{
    Q_UNUSED(view)
}

void DFileManagerWindow::initData()
{

}

void DFileManagerWindow::initUI()
{
    D_DC(DFileManagerWindow);

    resize(DEFAULT_WINDOWS_WIDTH, DEFAULT_WINDOWS_HEIGHT);
    setMinimumSize(680, 420);
    initTitleBar();
    initCentralWidget();
    setCentralWidget(d->centralWidget);
}

void DFileManagerWindow::initTitleFrame()
{
    D_D(DFileManagerWindow);

    initToolBar();
    titlebar()->setIcon(QIcon::fromTheme("dde-file-manager", QIcon::fromTheme("system-file-manager")));
    d->titleFrame = new QFrame;
    d->titleFrame->setObjectName("TitleBar");
    QHBoxLayout *titleLayout = new QHBoxLayout;
    titleLayout->setMargin(0);
    titleLayout->setSpacing(0);

    titleLayout->addWidget(d->toolbar);
    titleLayout->setSpacing(0);
    titleLayout->setContentsMargins(0, 7, 0, 7);
    d->titleFrame->setLayout(titleLayout);
    d->titleFrame->setSizePolicy(QSizePolicy::Expanding, QSizePolicy::Expanding);
}

void DFileManagerWindow::initTitleBar()
{
    D_D(DFileManagerWindow);

    initTitleFrame();

    QSet<MenuAction> disableList;
    VaultController::VaultState state = VaultController::getVaultController()->state();
    if (state == VaultController::NotAvailable) {
        disableList << MenuAction::Vault;
    }

    DFileMenu *menu = fileMenuManger->createToolBarSettingsMenu(disableList);

    menu->setProperty("DFileManagerWindow", (quintptr)this);
    menu->setProperty("ToolBarSettingsMenu", true);
    menu->setEventData(DUrl(), DUrlList() << DUrl(), winId(), this);

    QAction * vaultAction = menu->actionAt(DFileMenuManager::getActionText(MenuAction::Vault));
    if (vaultAction) {
        connect(vaultAction, &QAction::triggered, this, [=](){
            cd(VaultController::makeVaultUrl("/", "setup"));
        });
    }

    titlebar()->setMenu(menu);
    titlebar()->setContentsMargins(0, 0, 0, 0);
    titlebar()->setCustomWidget(d->titleFrame, false);
    titlebar()->setFocusPolicy(Qt::FocusPolicy::NoFocus);

    // fix: titlebar的move事件在自定义的耗时异步事件时会失效，因此自行处理titlebar的事件
    titlebar()->installEventFilter(this);
}

void DFileManagerWindow::initSplitter()
{
    D_D(DFileManagerWindow);

    initLeftSideBar();
    initRightView();

    d->splitter = new DFMSplitter(Qt::Horizontal, this);
    d->splitter->addWidget(d->sideBar);
    d->splitter->addWidget(d->rightView);
    d->splitter->setChildrenCollapsible(false);
}

void DFileManagerWindow::initLeftSideBar()
{
    D_D(DFileManagerWindow);

    d->sideBar = new DFMSideBar(this);
    d->sideBar->setContentsMargins(0, 0, 0, 0);

    d->sideBar->setObjectName("DFMSideBar");
    d->sideBar->setMaximumWidth(DFMSideBar::maximumWidth);
    d->sideBar->setMinimumWidth(DFMSideBar::minimumWidth);

    // connections
    connect(this, &DFileManagerWindow::currentUrlChanged, this, [this, d]() {
        d->sideBar->setCurrentUrl(currentUrl());
    });
}

void DFileManagerWindow::initRightView()
{
    D_D(DFileManagerWindow);

    initTabBar();
    initViewLayout();
    d->rightView = new QFrame;

    QSizePolicy sp = d->rightView->sizePolicy();

    //NOTE(zccrs): 保证窗口宽度改变时只会调整right view的宽度，侧边栏保持不变
    //             QSplitter是使用QLayout的策略对widgets进行布局，所以此处
    //             设置size policy可以生效
    sp.setHorizontalStretch(1);
    d->rightView->setSizePolicy(sp);

    this->initRenameBarState();

    d->emptyTrashHolder = new QFrame(this);
    d->emptyTrashHolder->setFrameShape(QFrame::NoFrame);
    QHBoxLayout *emptyTrashLayout = new QHBoxLayout(d->emptyTrashHolder);
    QLabel *trashLabel = new QLabel(this);
    trashLabel->setText(tr("Trash"));
    QFont f = trashLabel->font();
    f.setPixelSize(17);
    f.setBold(true);
    trashLabel->setFont(f);
    QPushButton *emptyTrashButton = new QPushButton{ this };
    emptyTrashButton->setContentsMargins(0, 0, 0, 0);
    emptyTrashButton->setObjectName("EmptyTrashButton");
    emptyTrashButton->setText(tr("Empty"));
    emptyTrashButton->setToolTip(QObject::tr("Empty Trash"));
    emptyTrashButton->setFixedSize({86, 36});
    DPalette pal = DApplicationHelper::instance()->palette(this);
    QPalette buttonPalette = emptyTrashButton->palette();
    buttonPalette.setColor(QPalette::ButtonText, pal.color(DPalette::Active, DPalette::TextWarning));
    emptyTrashButton->setPalette(buttonPalette);
    QObject::connect(emptyTrashButton, &QPushButton::clicked,
                     this, &DFileManagerWindow::requestEmptyTrashFiles, Qt::QueuedConnection);
    QPalette pa = emptyTrashButton->palette();
    pa.setColor(QPalette::ColorRole::Text, QColor("#FF5736"));
    emptyTrashButton->setPalette(pa);
    emptyTrashLayout->addWidget(trashLabel, 0, Qt::AlignLeft);
    emptyTrashLayout->addWidget(emptyTrashButton, 0, Qt::AlignRight);

    d->emptyTrashSplitLine = new DHorizontalLine(this);

    QHBoxLayout *tabBarLayout = new QHBoxLayout;
    tabBarLayout->setMargin(0);
    tabBarLayout->setSpacing(0);
    tabBarLayout->addWidget(d->tabBar);
    tabBarLayout->addWidget(d->newTabButton);

    d->tabTopLine->setFixedHeight(1);
    d->tabBottomLine->setFixedHeight(1);

    d->rightViewLayout = new QVBoxLayout;
    d->rightViewLayout->addWidget(d->tabTopLine);
    d->rightViewLayout->addLayout(tabBarLayout);
    d->rightViewLayout->addWidget(d->tabBottomLine);
    d->rightViewLayout->addWidget(d->emptyTrashHolder);
    d->rightViewLayout->addWidget(d->emptyTrashSplitLine);
    d->rightViewLayout->addLayout(d->viewStackLayout, 1);
    d->rightViewLayout->setSpacing(0);
    d->rightViewLayout->setContentsMargins(0, 0, 0, 0);
    d->rightView->setLayout(d->rightViewLayout);
    d->emptyTrashHolder->hide();
    d->emptyTrashSplitLine->hide();
}

void DFileManagerWindow::initToolBar()
{
    D_D(DFileManagerWindow);

    d->toolbar = new DToolBar(this);
    d->toolbar->setObjectName("ToolBar");
}

void DFileManagerWindow::initTabBar()
{
    D_D(DFileManagerWindow);

    d->tabBar = new TabBar(this);
    d->tabBar->setFixedHeight(36);

    d->newTabButton = new DIconButton(this);
    d->newTabButton->setObjectName("NewTabButton");
    d->newTabButton->setFixedSize(36, 36);
    d->newTabButton->setIconSize({24, 24});
    d->newTabButton->setIcon(QIcon::fromTheme("dfm_tab_new"));
    d->newTabButton->setFlat(true);
    d->newTabButton->hide();

    d->tabTopLine = new DHorizontalLine(this);
    d->tabBottomLine = new DHorizontalLine(this);

    d->tabTopLine->hide();
    d->tabBottomLine->hide();
}

void DFileManagerWindow::initViewLayout()
{
    D_D(DFileManagerWindow);

    d->viewStackLayout = new QStackedLayout;
    d->viewStackLayout->setSpacing(0);
    d->viewStackLayout->setContentsMargins(0, 0, 0, 0);
}

void DFileManagerWindow::initCentralWidget()
{
    D_D(DFileManagerWindow);
    initSplitter();

    d->centralWidget = new QFrame(this);
    d->centralWidget->setObjectName("CentralWidget");
    QVBoxLayout *mainLayout = new QVBoxLayout;

    QWidget *midWidget = new QWidget;
    QHBoxLayout *midLayout = new QHBoxLayout;
    midWidget->setLayout(midLayout);
    //! lixiang start 设置后显示空间会大些 
    midLayout->setContentsMargins(0, 0, 0, 0);
    //! lixiang end
    midLayout->addWidget(d->splitter);

    d->rightDetailViewHolder = new QFrame;
    d->rightDetailViewHolder->setObjectName("rightviewHolder");
    d->rightDetailViewHolder->setAutoFillBackground(true);
    d->rightDetailViewHolder->setBackgroundRole(QPalette::ColorRole::Base);
    d->rightDetailViewHolder->setFixedWidth(320);
    QHBoxLayout *rvLayout = new QHBoxLayout(d->rightDetailViewHolder);
    rvLayout->setMargin(0);

    d->detailView = new DFMRightDetailView(currentUrl());
    QFrame *rightDetailVLine = new QFrame;
    rightDetailVLine->setFrameShape(QFrame::VLine);
    rvLayout->addWidget(rightDetailVLine);
    rvLayout->addWidget(d->detailView, 1);
    midLayout->addWidget(d->rightDetailViewHolder, 1);
    d->rightDetailViewHolder->setVisible(false); //不显示先

    mainLayout->addWidget(midWidget);
    mainLayout->setSpacing(0);
    mainLayout->setContentsMargins(0, 0, 0, 0);

    d->centralWidget->setLayout(mainLayout);
}

void DFileManagerWindow::initConnect()
{
    D_D(DFileManagerWindow);

    if (titlebar()) {
        QObject::connect(titlebar(), SIGNAL(minimumClicked()), parentWidget(), SLOT(showMinimized()));
        QObject::connect(titlebar(), SIGNAL(maximumClicked()), parentWidget(), SLOT(showMaximized()));
        QObject::connect(titlebar(), SIGNAL(restoreClicked()), parentWidget(), SLOT(showNormal()));
        QObject::connect(titlebar(), SIGNAL(closeClicked()), parentWidget(), SLOT(close()));
    }

    QObject::connect(fileSignalManager, &FileSignalManager::requestCloseCurrentTab, this, &DFileManagerWindow::closeCurrentTab);

    QObject::connect(d->tabBar, &TabBar::tabMoved, d->toolbar, &DToolBar::moveNavStacks);
    QObject::connect(d->tabBar, &TabBar::currentChanged, this, &DFileManagerWindow::onCurrentTabChanged);
    QObject::connect(d->tabBar, &TabBar::tabCloseRequested, this, &DFileManagerWindow::onRequestCloseTab);
    QObject::connect(d->tabBar, &TabBar::tabAddableChanged, this, &DFileManagerWindow::onTabAddableChanged);

    QObject::connect(d->tabBar, &TabBar::tabBarShown, this, &DFileManagerWindow::showNewTabButton);
    QObject::connect(d->tabBar, &TabBar::tabBarHidden, this, &DFileManagerWindow::hideNewTabButton);
    QObject::connect(d->newTabButton, &QPushButton::clicked, this, &DFileManagerWindow::onNewTabButtonClicked);

    QObject::connect(fileSignalManager, &FileSignalManager::trashStateChanged, this, &DFileManagerWindow::onTrashStateChanged);
    QObject::connect(fileSignalManager, &FileSignalManager::currentUrlChanged, this, &DFileManagerWindow::onTrashStateChanged);
    QObject::connect(d->tabBar, &TabBar::currentChanged, this, &DFileManagerWindow::onTrashStateChanged);

    QObject::connect(this, &DFileManagerWindow::currentUrlChanged, this, [this, d] {
        d->tabBar->onCurrentUrlChanged(DFMUrlBaseEvent(this, currentUrl()));
        emit fileSignalManager->currentUrlChanged(DFMUrlBaseEvent(this, currentUrl()));

        const DAbstractFileInfoPointer &info = DFileService::instance()->createFileInfo(this, currentUrl());

        if (info)
        {
            setWindowTitle(info->fileDisplayName());
        } else if (currentUrl().isComputerFile())
        {
            setWindowTitle(systemPathManager->getSystemPathDisplayName("Computer"));
        }
    });

    QObject::connect(fileSignalManager, &FileSignalManager::requestMultiFilesRename, this, &DFileManagerWindow::onShowRenameBar);
    QObject::connect(d->tabBar, &TabBar::currentChanged, this, &DFileManagerWindow::onTabBarCurrentIndexChange);
    QObject::connect(d->toolbar, &DToolBar::detailButtonClicked, this, [d](){
        if(d->rightDetailViewHolder){
            d->rightDetailViewHolder->setVisible(!d->rightDetailViewHolder->isVisible());
            qDebug() << "File information window on the right";
        }
    });

    QObject::connect(this, &DFileManagerWindow::selectUrlChanged, this, [d](/*const QList<DUrl> &urlList*/){
        DFileView *fv = dynamic_cast<DFileView*>(d->currentView);
        if (d->detailView && fv) {
           d->detailView->setUrl(fv->selectedUrls().value(0, fv->rootUrl()));
           if (fv->selectedIndexCount()==0)
               d->detailView->setTagWidgetVisible(false);
        }
    });
}

void DFileManagerWindow::moveCenterByRect(QRect rect)
{
    QRect qr = frameGeometry();
    qr.moveCenter(rect.center());
    move(qr.topLeft());
}


void DFileManagerWindow::onShowRenameBar(const DFMUrlListBaseEvent &event) noexcept
{
    DFileManagerWindowPrivate *const d { d_func() };

    if (event.windowId() == this->windowId()) {
        d->storeUrlListToRenameBar(event.urlList()); //### get the urls of selection.

        m_currentTab = d->tabBar->currentTab();
        d->setRenameBarVisible(true);
    }
}

void DFileManagerWindow::onTabBarCurrentIndexChange(const int &index)noexcept
{
    DFileManagerWindowPrivate *const d{ d_func() };

    if (m_currentTab != d->tabBar->tabAt(index)) {

        if (d->isRenameBarVisible() == true) {
            this->onReuqestCacheRenameBarState();//###: invoke this function before setVisible.

            hideRenameBar();
        }
    }
}

void DFileManagerWindow::hideRenameBar() noexcept //###: Hide renamebar and then clear history.
{
    DFileManagerWindowPrivate *const d{ d_func() };

    d->setRenameBarVisible(false);
    d->resetRenameBar();
}


void DFileManagerWindow::onReuqestCacheRenameBarState()const
{
    const DFileManagerWindowPrivate *const d{ d_func() };
    DFileManagerWindow::renameBarState = d->renameBar->getCurrentState();//###: record current state, when a new window is created from a already has tab.
}

void DFileManagerWindow::showEvent(QShowEvent *event)
{
    DMainWindow::showEvent(event);

    const QVariantMap &state = DFMApplication::appObtuselySetting()->value("WindowManager", "SplitterState").toMap();
    int splitterPos = state.value("sidebar", DFMSideBar::maximumWidth).toInt();
    setSplitterPosition(splitterPos);
}

void DFileManagerWindow::initRenameBarState()
{
    DFileManagerWindowPrivate *const d{ d_func() };

    bool expected{ true };
    ///###: CAS, when we draged a tab to leave TabBar for creating a new window.
    if (DFileManagerWindow::flagForNewWindowFromTab.compare_exchange_strong(expected, false, std::memory_order_seq_cst)) {

        if (static_cast<bool>(DFileManagerWindow::renameBarState) == true) { //###: when we drag a tab to create a new window, but the RenameBar is showing in last window.
            d->renameBar->loadState(DFileManagerWindow::renameBarState);

        } else { //###: when we drag a tab to create a new window, but the RenameBar is hiding.
            d->setRenameBarVisible(false);
        }

    } else { //###: when open a new window from right click menu.
        d->setRenameBarVisible(false);
    }
}


void DFileManagerWindow::requestToSelectUrls()
{
    DFileManagerWindowPrivate *const d{ d_func() };
    if (static_cast<bool>(DFileManagerWindow::renameBarState) == true) {
        d->renameBar->loadState(DFileManagerWindow::renameBarState);

        QList<DUrl> selectedUrls{ DFileManagerWindow::renameBarState->getSelectedUrl() };
        quint64 winId{ this->windowId() };
        DFMUrlListBaseEvent event{ nullptr,  selectedUrls};
        event.setWindowId(winId);

        QTimer::singleShot(100, [ = ] { emit fileSignalManager->requestSelectFile(event); });

        DFileManagerWindow::renameBarState.reset(nullptr);
    }
}

bool DFileManagerWindow::isAdvanceSearchBarVisible()
{
    Q_D(DFileManagerWindow);

    return d->isAdvanceSearchBarVisible();
}

void DFileManagerWindow::toggleAdvanceSearchBar(bool visible, bool resetForm)
{
    Q_D(DFileManagerWindow);

    if (!d->currentView) return;

    if (d->isAdvanceSearchBarVisible() != visible) {
        d->setAdvanceSearchBarVisible(visible);
    }

    if (d->advanceSearchBar && resetForm) {
        d->advanceSearchBar->resetForm(false);
    }
}<|MERGE_RESOLUTION|>--- conflicted
+++ resolved
@@ -295,7 +295,6 @@
         return false;
     }
 
-<<<<<<< HEAD
     if (event->type() == QEvent::MouseMove) {
         if (move) {
             auto mouseEvent = static_cast<QMouseEvent *>(event);
@@ -307,12 +306,6 @@
             }
         }
         return false;
-=======
-    if (current_view && current_view->rootUrl() == fileUrl) {
-        //! 重新获取当前路径信息
-        bool ok = current_view->setRootUrl(fileUrl);
-        return ok;
->>>>>>> 50ef42c7
     }
 
     move = false;
