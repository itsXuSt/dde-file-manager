--- conflicted
+++ resolved
@@ -129,11 +129,7 @@
             QDirIterator::IteratorFlags flags = QDirIterator::NoIteratorFlags) const;
 
     const QList<DAbstractFileInfoPointer> getChildren(const QObject *sender, const DUrl &fileUrl, const QStringList &nameFilters, QDir::Filters filters,
-<<<<<<< HEAD
                                                       QDirIterator::IteratorFlags flags = QDirIterator::NoIteratorFlags) const;
-=======
-            QDirIterator::IteratorFlags flags = QDirIterator::NoIteratorFlags);
->>>>>>> d00c6596
 
     JobController *getChildrenJob(const QObject *sender, const DUrl &fileUrl, const QStringList &nameFilters,
                                   QDir::Filters filters, QDirIterator::IteratorFlags flags = QDirIterator::NoIteratorFlags) const;
