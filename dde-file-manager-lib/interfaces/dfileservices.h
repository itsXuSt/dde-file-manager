/*
 * Copyright (C) 2016 ~ 2018 Deepin Technology Co., Ltd.
 *               2016 ~ 2018 dragondjf
 *
 * Author:     dragondjf<dingjiangfeng@deepin.com>
 *
 * Maintainer: dragondjf<dingjiangfeng@deepin.com>
 *             zccrs<zhangjide@deepin.com>
 *             Tangtong<tangtong@deepin.com>
 *
 * This program is free software: you can redistribute it and/or modify
 * it under the terms of the GNU General Public License as published by
 * the Free Software Foundation, either version 3 of the License, or
 * any later version.
 *
 * This program is distributed in the hope that it will be useful,
 * but WITHOUT ANY WARRANTY; without even the implied warranty of
 * MERCHANTABILITY or FITNESS FOR A PARTICULAR PURPOSE.  See the
 * GNU General Public License for more details.
 *
 * You should have received a copy of the GNU General Public License
 * along with this program.  If not, see <http://www.gnu.org/licenses/>.
 */

#ifndef FILESERVICES_H
#define FILESERVICES_H

#include "dabstractfilecontroller.h"
#include "durl.h"
#include "dfmabstracteventhandler.h"

#include <QObject>
#include <QString>
#include <QMultiHash>
#include <QPair>
#include <QDir>
#include <QDebug>
#include <QtNetwork/qnetworkreply.h>

#include <functional>

DFM_USE_NAMESPACE

typedef QPair<QString, QString> HandlerType;
typedef QPair<QString, std::function<DAbstractFileController*()>> HandlerCreatorType;

class DFMUrlListBaseEvent;
class DAbstractFileInfo;
class JobController;
class DFMCreateGetChildrensJob;
class DFileServicePrivate;

DFM_BEGIN_NAMESPACE
class DFileHandler;
class DFileDevice;
class DStorageInfo;
DFM_END_NAMESPACE

class DFileService : public QObject, public DFMAbstractEventHandler
{
    Q_OBJECT

public:
    enum class AddTextFlags : std::size_t {
        Before = 0,
        After  = 1
    };

    template <class T>
    static void dRegisterUrlHandler(const QString &scheme, const QString &host)
    {
        if (isRegisted<T>(scheme, host)) {
            return;
        }

        insertToCreatorHash(HandlerType(scheme, host), HandlerCreatorType(typeid(T).name(), [ = ] {
            DAbstractFileController *handler = new T();
            DFileService *that = instance();

            if (handler->thread() != that->thread())
            {
                handler->moveToThread(that->thread());
            }

            handler->setParent(that);

            return handler;
        }));
    }
    static bool isRegisted(const QString &scheme, const QString &host, const std::type_info &info);
    template <class T>
    static bool isRegisted(const QString &scheme, const QString &host)
    {
        return isRegisted(scheme, host, typeid(T));
    }
    static bool isRegisted(const QString &scheme, const QString &host);

    static void initHandlersByCreators();

    static DFileService *instance();

    static bool setFileUrlHandler(const QString &scheme, const QString &host,
                                  DAbstractFileController *controller);
    static void unsetFileUrlHandler(DAbstractFileController *controller);
    static void clearFileUrlHandler(const QString &scheme, const QString &host);

    static QList<DAbstractFileController *> getHandlerTypeByUrl(const DUrl &fileUrl,
                                                                bool ignoreHost = false,
                                                                bool ignoreScheme = false);

    bool openFile(const QObject *sender, const DUrl &url) const;
    bool openFiles(const QObject *sender, const DUrlList &list) const;
    bool openFileByApp(const QObject *sender, const QString &appName, const DUrl &url) const;
    bool openFilesByApp(const QObject *sender, const QString &appName, const QList<DUrl> &urllist) const;
    bool compressFiles(const QObject *sender, const DUrlList &list) const;
    bool decompressFile(const QObject *sender, const DUrlList &list) const;
    bool decompressFileHere(const QObject *sender, const DUrlList &list) const;
    bool writeFilesToClipboard(const QObject *sender, DFMGlobal::ClipboardAction action, const DUrlList &list) const;
    bool renameFile(const QObject *sender, const DUrl &from, const DUrl &to, const bool silent = false) const;
    bool multiFilesReplaceName(const QList<DUrl> &urls, const QPair<QString, QString> &pair)const;
    bool multiFilesAddStrToName(const QList<DUrl> &urls, const QPair<QString, DFileService::AddTextFlags> &pair)const;
    bool multiFilesCustomName(const QList<DUrl> &urls, const QPair<QString, QString> &pair)const;
    bool deleteFiles(const QObject *sender, const DUrlList &list, bool confirmationDialog = true, bool slient = false, bool force = false) const;
    DUrlList moveToTrash(const QObject *sender, const DUrlList &list) const;
    void pasteFileByClipboard(const QObject *sender, const DUrl &targetUrl) const;
    DUrlList pasteFile(const QObject *sender, DFMGlobal::ClipboardAction action,
                       const DUrl &targetUrl, const DUrlList &list) const;
    bool restoreFile(const QObject *sender, const DUrlList &list) const;
    bool mkdir(const QObject *sender, const DUrl &targetUrl) const;
    bool touchFile(const QObject *sender, const DUrl &targetUrl) const;
    bool openFileLocation(const QObject *sender, const DUrl &url) const;
    bool setPermissions(const QObject *sender, const DUrl &url, const QFileDevice::Permissions permissions) const;

    bool addToBookmark(const QObject *sender, const DUrl &fileUrl) const;
    bool removeBookmark(const QObject *sender, const DUrl &fileUrl) const;
    bool createSymlink(const QObject *sender, const DUrl &fileUrl) const;
    bool createSymlink(const QObject *sender, const DUrl &fileUrl, const DUrl &linkToUrl, bool force = false) const;
    bool sendToDesktop(const QObject *sender, const DUrlList &urlList) const;

    bool shareFolder(const QObject *sender, const DUrl &fileUrl, const QString &name, bool isWritable = false, bool allowGuest = false);
    bool unShareFolder(const QObject *sender, const DUrl &fileUrl) const;
    bool openInTerminal(const QObject *sender, const DUrl &fileUrl) const;

    ///###: for tag protocol.
    bool setFileTags(const QObject *sender, const DUrl &url, const QList<QString> &tags) const;
    bool makeTagsOfFiles(const QObject *sender, const DUrlList &urlList, const QStringList &tags, const QSet<QString> dirtyTagFilter = QSet<QString>()) const;
    bool removeTagsOfFile(const QObject *sender, const DUrl &url, const QList<QString> &tags) const;
    QList<QString> getTagsThroughFiles(const QObject *sender, const QList<DUrl> &urls) const;

    const DAbstractFileInfoPointer createFileInfo(const QObject *sender, const DUrl &fileUrl) const;
    const DDirIteratorPointer createDirIterator(const QObject *sender, const DUrl &fileUrl, const QStringList &nameFilters, QDir::Filters filters,
                                                QDirIterator::IteratorFlags flags = QDirIterator::NoIteratorFlags, bool silent = false) const;

    const QList<DAbstractFileInfoPointer> getChildren(const QObject *sender, const DUrl &fileUrl, const QStringList &nameFilters, QDir::Filters filters,
                                                      QDirIterator::IteratorFlags flags = QDirIterator::NoIteratorFlags, bool silent = false, bool canconst = false) const;

    JobController *getChildrenJob(const QObject *sender, const DUrl &fileUrl, const QStringList &nameFilters,
                                  QDir::Filters filters, QDirIterator::IteratorFlags flags = QDirIterator::NoIteratorFlags, bool silent = false) const;

    DAbstractFileWatcher *createFileWatcher(const QObject *sender, const DUrl &fileUrl, QObject *parent = 0) const;
    bool setExtraProperties(const QObject *sender, const DUrl &fileUrl, const QVariantHash &ep) const;

    DFileDevice *createFileDevice(const QObject *sender, const DUrl &url);
    DFileHandler *createFileHandler(const QObject *sender, const DUrl &url);
    DStorageInfo *createStorageInfo(const QObject *sender, const DUrl &url);
    QList<DAbstractFileInfoPointer> getRootFile();
<<<<<<< HEAD
    void changeRootFile(const DUrl &fileurl, const bool bcreate = true);
=======
    bool isRootFileInited() const;
    void changeRootFile(const DUrl &fileurl,const bool bcreate = true);
>>>>>>> b9aab75b
    void startQuryRootFile();
    DAbstractFileWatcher *rootFileWather() const;
    void clearThread();

    //set cursor busy status
    void setCursorBusyState(const bool bbusy);
    //check networkfile is busy(or network is unline)
    bool checkGvfsMountfileBusy(const DUrl &url, const bool showdailog = true);
    bool checkGvfsMountfileBusy(const DUrl &rootUrl, const QString &rootfilename, const bool showdailog = true);
    //chang rootfile
    void changRootFile(const QList<DAbstractFileInfoPointer> &rootinfo);
    //judge me net work is online
    bool isNetWorkOnline();
    //judge network can visit host
    bool checkNetWorkToVistHost(const QString &host);
    //获取是否是正在清空回收站 fix bug 31324,
    bool getDoClearTrashState() const;
    //设置当前是否是在清空回收站 fix bug 31324,
    void setDoClearTrashState(const bool bdoing);
    //处理复制、粘贴和剪切(拷贝)结束后操作 fix bug 35855
    void dealPasteEnd(const QSharedPointer<DFMEvent> &event, const DUrlList &result);

signals:
    void fileOpened(const DUrl &fileUrl) const;
    void fileCopied(const DUrl &source, const DUrl &target) const;
    void fileDeleted(const DUrl &fileUrl) const;
    void fileMovedToTrash(const DUrl &from, const DUrl &to) const;
    void fileRenamed(const DUrl &from, const DUrl &to) const;
    void rootFileChange(const DAbstractFileInfoPointer &chi) const;
    void queryRootFileFinsh() const;
public Q_SLOTS:
    void slotError(QNetworkReply::NetworkError err);

private slots:
    void laterRequestSelectFiles(const DFMUrlListBaseEvent &event) const;

private:
    explicit DFileService(QObject *parent = 0);
    ~DFileService();

    bool fmEvent(const QSharedPointer<DFMEvent> &event, QVariant *resultData = 0) Q_DECL_OVERRIDE;

    static QString getSymlinkFileName(const DUrl &fileUrl, const QDir &targetDir = QDir());
    static void insertToCreatorHash(const HandlerType &type, const HandlerCreatorType &creator);
    static bool checkMultiSelectionFilesCache();

    QScopedPointer<DFileServicePrivate> d_ptr;
    Q_DECLARE_PRIVATE(DFileService)
};

#endif // FILESERVICES_H<|MERGE_RESOLUTION|>--- conflicted
+++ resolved
@@ -164,12 +164,8 @@
     DFileHandler *createFileHandler(const QObject *sender, const DUrl &url);
     DStorageInfo *createStorageInfo(const QObject *sender, const DUrl &url);
     QList<DAbstractFileInfoPointer> getRootFile();
-<<<<<<< HEAD
-    void changeRootFile(const DUrl &fileurl, const bool bcreate = true);
-=======
     bool isRootFileInited() const;
     void changeRootFile(const DUrl &fileurl,const bool bcreate = true);
->>>>>>> b9aab75b
     void startQuryRootFile();
     DAbstractFileWatcher *rootFileWather() const;
     void clearThread();
