--- conflicted
+++ resolved
@@ -362,57 +362,33 @@
     <message>
         <location filename="../views/dfmvaultactivefinishedview.cpp" line="20"/>
         <source>Encrypt File Vault</source>
-<<<<<<< HEAD
-        <translation type="unfinished"></translation>
-=======
         <translation type="unfinished">加密保险箱</translation>
->>>>>>> a4b7888d
     </message>
     <message>
         <location filename="../views/dfmvaultactivefinishedview.cpp" line="24"/>
         <source>Click &apos;Encrypt&apos; and input the user password to finish the setup wizard.</source>
-<<<<<<< HEAD
-        <translation type="unfinished"></translation>
-=======
         <translation type="unfinished">点击“加密保险箱”后，输入用户密码完成设置。</translation>
->>>>>>> a4b7888d
     </message>
     <message>
         <location filename="../views/dfmvaultactivefinishedview.cpp" line="25"/>
         <source>It will take several minutes, please wait...</source>
-<<<<<<< HEAD
-        <translation type="unfinished"></translation>
-=======
         <translation type="unfinished">此过程可能需要几分钟</translation>
->>>>>>> a4b7888d
     </message>
     <message>
         <location filename="../views/dfmvaultactivefinishedview.cpp" line="44"/>
         <location filename="../views/dfmvaultactivefinishedview.cpp" line="87"/>
         <source>Encrypt</source>
-<<<<<<< HEAD
-        <translation type="unfinished"></translation>
-=======
         <translation type="unfinished">加密保险箱</translation>
->>>>>>> a4b7888d
     </message>
     <message>
         <location filename="../views/dfmvaultactivefinishedview.cpp" line="77"/>
         <source>The setup is complete</source>
-<<<<<<< HEAD
-        <translation type="unfinished"></translation>
-=======
         <translation type="unfinished">加密已完成</translation>
->>>>>>> a4b7888d
     </message>
     <message>
         <location filename="../views/dfmvaultactivefinishedview.cpp" line="78"/>
         <source>ok</source>
-<<<<<<< HEAD
-        <translation type="unfinished"></translation>
-=======
         <translation type="unfinished">确定</translation>
->>>>>>> a4b7888d
     </message>
     <message>
         <location filename="../views/dfmvaultactivefinishedview.cpp" line="81"/>
@@ -422,11 +398,7 @@
     <message>
         <location filename="../views/dfmvaultactivefinishedview.cpp" line="101"/>
         <source>Encrypted...</source>
-<<<<<<< HEAD
-        <translation type="unfinished"></translation>
-=======
         <translation type="unfinished">加密中...</translation>
->>>>>>> a4b7888d
     </message>
 </context>
 <context>
@@ -434,47 +406,27 @@
     <message>
         <location filename="../views/dfmvaultactivesavekeyview.cpp" line="20"/>
         <source>Recovery Key</source>
-<<<<<<< HEAD
-        <translation type="unfinished"></translation>
-=======
         <translation type="unfinished">文件保险箱回复密钥</translation>
->>>>>>> a4b7888d
     </message>
     <message>
         <location filename="../views/dfmvaultactivesavekeyview.cpp" line="24"/>
         <source>Generate a recovery key in case that you forget the password</source>
-<<<<<<< HEAD
-        <translation type="unfinished"></translation>
-=======
         <translation type="unfinished">如果忘记密码，可以使用该密钥回复访问</translation>
->>>>>>> a4b7888d
     </message>
     <message>
         <location filename="../views/dfmvaultactivesavekeyview.cpp" line="28"/>
         <source>Key</source>
-<<<<<<< HEAD
-        <translation type="unfinished"></translation>
-=======
         <translation type="unfinished">密钥</translation>
->>>>>>> a4b7888d
     </message>
     <message>
         <location filename="../views/dfmvaultactivesavekeyview.cpp" line="36"/>
         <source>QR code</source>
-<<<<<<< HEAD
-        <translation type="unfinished"></translation>
-=======
         <translation type="unfinished">二维码</translation>
->>>>>>> a4b7888d
     </message>
     <message>
         <location filename="../views/dfmvaultactivesavekeyview.cpp" line="49"/>
         <source>Scan QR code and save the key to another device</source>
-<<<<<<< HEAD
-        <translation type="unfinished"></translation>
-=======
         <translation type="unfinished">扫描二维码，保存至其它设备</translation>
->>>>>>> a4b7888d
     </message>
     <message>
         <location filename="../views/dfmvaultactivesavekeyview.cpp" line="53"/>
@@ -485,15 +437,6 @@
 <context>
     <name>DFMVaultActiveSetUnlockMethodView</name>
     <message>
-<<<<<<< HEAD
-        <location filename="../views/dfmvaultactivesetunlockmethodview.cpp" line="31"/>
-        <source>Unlock Method</source>
-        <translation type="unfinished"></translation>
-    </message>
-    <message>
-        <location filename="../views/dfmvaultactivesetunlockmethodview.cpp" line="35"/>
-        <source>Type</source>
-=======
         <source>Type</source>
         <translation type="obsolete">类型</translation>
     </message>
@@ -505,36 +448,23 @@
     <message>
         <location filename="../views/dfmvaultactivesetunlockmethodview.cpp" line="35"/>
         <source>Method</source>
->>>>>>> a4b7888d
         <translation type="unfinished">类型</translation>
     </message>
     <message>
         <location filename="../views/dfmvaultactivesetunlockmethodview.cpp" line="38"/>
         <source>Manual</source>
-<<<<<<< HEAD
-        <translation type="unfinished"></translation>
-=======
         <translation type="unfinished">手动</translation>
->>>>>>> a4b7888d
     </message>
     <message>
         <location filename="../views/dfmvaultactivesetunlockmethodview.cpp" line="44"/>
         <source>Password</source>
-<<<<<<< HEAD
-        <translation type="unfinished">密码</translation>
-=======
         <translation type="unfinished">设置密码</translation>
->>>>>>> a4b7888d
     </message>
     <message>
         <location filename="../views/dfmvaultactivesetunlockmethodview.cpp" line="46"/>
         <location filename="../views/dfmvaultactivesetunlockmethodview.cpp" line="166"/>
         <source>At least 8 characters, and contain A-Z, a-z, 0-9, and symbols</source>
-<<<<<<< HEAD
-        <translation type="unfinished"></translation>
-=======
         <translation type="unfinished">密码至少8位，且同时包含小写字母、大些字母、数字和符号</translation>
->>>>>>> a4b7888d
     </message>
     <message>
         <location filename="../views/dfmvaultactivesetunlockmethodview.cpp" line="54"/>
@@ -544,38 +474,22 @@
     <message>
         <location filename="../views/dfmvaultactivesetunlockmethodview.cpp" line="56"/>
         <source>Input the password again</source>
-<<<<<<< HEAD
-        <translation type="unfinished"></translation>
-=======
         <translation type="unfinished">再次输入密码</translation>
->>>>>>> a4b7888d
     </message>
     <message>
         <location filename="../views/dfmvaultactivesetunlockmethodview.cpp" line="63"/>
         <source>Hint</source>
-<<<<<<< HEAD
-        <translation type="unfinished"></translation>
-=======
         <translation type="unfinished">提示信息</translation>
->>>>>>> a4b7888d
     </message>
     <message>
         <location filename="../views/dfmvaultactivesetunlockmethodview.cpp" line="66"/>
         <source>Password Hint</source>
-<<<<<<< HEAD
-        <translation type="unfinished"></translation>
-=======
         <translation type="unfinished">避免忘记密码的信息（选填）</translation>
->>>>>>> a4b7888d
     </message>
     <message>
         <location filename="../views/dfmvaultactivesetunlockmethodview.cpp" line="69"/>
         <source>Fingerprint</source>
-<<<<<<< HEAD
-        <translation type="unfinished"></translation>
-=======
         <translation type="unfinished">指纹解锁</translation>
->>>>>>> a4b7888d
     </message>
     <message>
         <location filename="../views/dfmvaultactivesetunlockmethodview.cpp" line="73"/>
@@ -585,57 +499,33 @@
     <message>
         <location filename="../views/dfmvaultactivesetunlockmethodview.cpp" line="80"/>
         <source>Length</source>
-<<<<<<< HEAD
-        <translation type="unfinished"></translation>
-=======
         <translation type="unfinished">长度</translation>
->>>>>>> a4b7888d
     </message>
     <message>
         <location filename="../views/dfmvaultactivesetunlockmethodview.cpp" line="89"/>
         <source>8Bit</source>
-<<<<<<< HEAD
-        <translation type="unfinished"></translation>
-=======
         <translation type="unfinished">8位</translation>
->>>>>>> a4b7888d
     </message>
     <message>
         <location filename="../views/dfmvaultactivesetunlockmethodview.cpp" line="90"/>
         <location filename="../views/dfmvaultactivesetunlockmethodview.cpp" line="278"/>
         <source>Week</source>
-<<<<<<< HEAD
-        <translation type="unfinished"></translation>
-=======
         <translation type="unfinished">强度低</translation>
->>>>>>> a4b7888d
     </message>
     <message>
         <location filename="../views/dfmvaultactivesetunlockmethodview.cpp" line="99"/>
         <source>Result</source>
-<<<<<<< HEAD
-        <translation type="unfinished"></translation>
-=======
         <translation type="unfinished">结果</translation>
->>>>>>> a4b7888d
     </message>
     <message>
         <location filename="../views/dfmvaultactivesetunlockmethodview.cpp" line="107"/>
         <source>Generate</source>
-<<<<<<< HEAD
-        <translation type="unfinished"></translation>
-=======
         <translation type="unfinished">生成</translation>
->>>>>>> a4b7888d
     </message>
     <message>
         <location filename="../views/dfmvaultactivesetunlockmethodview.cpp" line="178"/>
         <source>Passwords do not match</source>
-<<<<<<< HEAD
-        <translation type="unfinished"></translation>
-=======
         <translation type="unfinished">输入密码不一致</translation>
->>>>>>> a4b7888d
     </message>
     <message>
         <location filename="../views/dfmvaultactivesetunlockmethodview.cpp" line="276"/>
@@ -645,20 +535,12 @@
     <message>
         <location filename="../views/dfmvaultactivesetunlockmethodview.cpp" line="281"/>
         <source>Medium</source>
-<<<<<<< HEAD
-        <translation type="unfinished">中</translation>
-=======
         <translation type="unfinished">强度中</translation>
->>>>>>> a4b7888d
     </message>
     <message>
         <location filename="../views/dfmvaultactivesetunlockmethodview.cpp" line="284"/>
         <source>Strong</source>
-<<<<<<< HEAD
-        <translation type="unfinished"></translation>
-=======
         <translation type="unfinished">强度高</translation>
->>>>>>> a4b7888d
     </message>
 </context>
 <context>
@@ -666,29 +548,17 @@
     <message>
         <location filename="../views/dfmvaultactivestartview.cpp" line="16"/>
         <source>File Vault</source>
-<<<<<<< HEAD
-        <translation type="unfinished">文件保险柜</translation>
-=======
         <translation type="unfinished">保险箱</translation>
->>>>>>> a4b7888d
     </message>
     <message>
         <location filename="../views/dfmvaultactivestartview.cpp" line="18"/>
         <source>Create your secure private space</source>
-<<<<<<< HEAD
-        <translation type="unfinished"></translation>
-=======
         <translation type="unfinished">专属于个人的安全空间</translation>
->>>>>>> a4b7888d
     </message>
     <message>
         <location filename="../views/dfmvaultactivestartview.cpp" line="19"/>
         <source>Advanced encryption technology</source>
-<<<<<<< HEAD
-        <translation type="unfinished"></translation>
-=======
         <translation type="unfinished">先进的加密技术，隐私安全有保障</translation>
->>>>>>> a4b7888d
     </message>
     <message>
         <location filename="../views/dfmvaultactivestartview.cpp" line="20"/>
@@ -698,11 +568,7 @@
     <message>
         <location filename="../views/dfmvaultactivestartview.cpp" line="30"/>
         <source>Create</source>
-<<<<<<< HEAD
-        <translation type="unfinished"></translation>
-=======
         <translation type="unfinished">开启</translation>
->>>>>>> a4b7888d
     </message>
 </context>
 <context>
@@ -710,48 +576,27 @@
     <message>
         <location filename="../views/dfmvaultrecoverykeypages.cpp" line="34"/>
         <source>Unlock by Key</source>
-<<<<<<< HEAD
-        <translation>恢复密钥解锁</translation>
-=======
-        <translation type="unfinished"></translation>
->>>>>>> a4b7888d
+        <translation type="unfinished"></translation>
     </message>
     <message>
         <location filename="../views/dfmvaultrecoverykeypages.cpp" line="38"/>
         <source>Cancel</source>
-<<<<<<< HEAD
-        <translation>取消</translation>
-=======
         <translation type="unfinished">取消</translation>
->>>>>>> a4b7888d
     </message>
     <message>
         <location filename="../views/dfmvaultrecoverykeypages.cpp" line="38"/>
         <source>Unlock</source>
-<<<<<<< HEAD
-        <translation>解锁</translation>
-=======
         <translation type="unfinished">解锁</translation>
->>>>>>> a4b7888d
     </message>
     <message>
         <location filename="../views/dfmvaultrecoverykeypages.cpp" line="44"/>
         <source>Input the 32-digit recovery key</source>
-<<<<<<< HEAD
-        <translation>请输入32位恢复密钥</translation>
-    </message>
-    <message>
-        <location filename="../views/dfmvaultrecoverykeypages.cpp" line="67"/>
-        <location filename="../views/dfmvaultrecoverykeypages.cpp" line="89"/>
-        <location filename="../views/dfmvaultrecoverykeypages.cpp" line="98"/>
-=======
         <translation type="unfinished"></translation>
     </message>
     <message>
         <location filename="../views/dfmvaultrecoverykeypages.cpp" line="67"/>
         <location filename="../views/dfmvaultrecoverykeypages.cpp" line="93"/>
         <location filename="../views/dfmvaultrecoverykeypages.cpp" line="102"/>
->>>>>>> a4b7888d
         <source>-</source>
         <translation type="unfinished"></translation>
     </message>
@@ -759,36 +604,6 @@
 <context>
     <name>DFMVaultRemovePages</name>
     <message>
-<<<<<<< HEAD
-        <location filename="../views/dfmvaultremovepages.cpp" line="350"/>
-        <source>Remove File Vault</source>
-        <translation>删除保险箱</translation>
-    </message>
-    <message>
-        <location filename="../views/dfmvaultremovepages.cpp" line="351"/>
-        <source>Once the file vault is removed, the files in it will be permanently deleted. This action cannot be undone, please confirm and continue.</source>
-        <translation>删除保险箱后，其中的所有内容将会被永久删除，请确认后继续。</translation>
-    </message>
-    <message>
-        <location filename="../views/dfmvaultremovepages.cpp" line="371"/>
-        <source>Cancel</source>
-        <translation>取消</translation>
-    </message>
-    <message>
-        <location filename="../views/dfmvaultremovepages.cpp" line="371"/>
-        <location filename="../views/dfmvaultremovepages.cpp" line="406"/>
-        <location filename="../views/dfmvaultremovepages.cpp" line="428"/>
-        <source>Use Key</source>
-        <translation>密钥验证</translation>
-    </message>
-    <message>
-        <location filename="../views/dfmvaultremovepages.cpp" line="371"/>
-        <source>Remove</source>
-        <translation>删除</translation>
-    </message>
-    <message>
-        <location filename="../views/dfmvaultremovepages.cpp" line="375"/>
-=======
         <location filename="../views/dfmvaultremovepages.cpp" line="349"/>
         <source>Remove File Vault</source>
         <translation type="unfinished">删除保险箱</translation>
@@ -817,58 +632,33 @@
     </message>
     <message>
         <location filename="../views/dfmvaultremovepages.cpp" line="374"/>
->>>>>>> a4b7888d
         <source>color: rgb(255, 85, 0);</source>
         <translation type="unfinished"></translation>
     </message>
     <message>
-<<<<<<< HEAD
-        <location filename="../views/dfmvaultremovepages.cpp" line="425"/>
-        <source>Use Password</source>
-        <translation>密码验证</translation>
-    </message>
-    <message>
-        <location filename="../views/dfmvaultremovepages.cpp" line="443"/>
-=======
         <location filename="../views/dfmvaultremovepages.cpp" line="413"/>
         <source>Use Password</source>
         <translation type="unfinished"></translation>
     </message>
     <message>
         <location filename="../views/dfmvaultremovepages.cpp" line="431"/>
->>>>>>> a4b7888d
         <source>background-color:rgb(245, 218, 217)</source>
         <translation type="unfinished"></translation>
     </message>
     <message>
-<<<<<<< HEAD
-        <location filename="../views/dfmvaultremovepages.cpp" line="451"/>
-        <source>Wrong password</source>
-        <translation>密码错误</translation>
-    </message>
-    <message>
-        <location filename="../views/dfmvaultremovepages.cpp" line="459"/>
-=======
         <location filename="../views/dfmvaultremovepages.cpp" line="439"/>
         <source>Wrong password</source>
         <translation type="unfinished"></translation>
     </message>
     <message>
         <location filename="../views/dfmvaultremovepages.cpp" line="447"/>
->>>>>>> a4b7888d
         <source>-</source>
         <translation type="unfinished"></translation>
     </message>
     <message>
-<<<<<<< HEAD
-        <location filename="../views/dfmvaultremovepages.cpp" line="469"/>
-        <source>Wrong recovery key</source>
-        <translation>密钥错误</translation>
-=======
         <location filename="../views/dfmvaultremovepages.cpp" line="457"/>
         <source>Wrong recovery key</source>
         <translation type="unfinished"></translation>
->>>>>>> a4b7888d
     </message>
 </context>
 <context>
@@ -884,66 +674,37 @@
     <message>
         <location filename="../views/dfmvaultunlockpages.cpp" line="37"/>
         <source>Unlock File Vault</source>
-<<<<<<< HEAD
-        <translation>打开保险箱</translation>
-=======
-        <translation type="unfinished"></translation>
->>>>>>> a4b7888d
+        <translation type="unfinished"></translation>
     </message>
     <message>
         <location filename="../views/dfmvaultunlockpages.cpp" line="39"/>
         <source>Verify your fingerprint or password</source>
-<<<<<<< HEAD
-        <translation>请验证指纹或输入密码</translation>
-=======
-        <translation type="unfinished"></translation>
->>>>>>> a4b7888d
+        <translation type="unfinished"></translation>
     </message>
     <message>
         <location filename="../views/dfmvaultunlockpages.cpp" line="42"/>
         <source>Cancel</source>
-<<<<<<< HEAD
-        <translation>取消</translation>
-=======
         <translation type="unfinished">取消</translation>
->>>>>>> a4b7888d
     </message>
     <message>
         <location filename="../views/dfmvaultunlockpages.cpp" line="42"/>
         <source>Unlock</source>
-<<<<<<< HEAD
-        <translation>解锁</translation>
-=======
         <translation type="unfinished">解锁</translation>
->>>>>>> a4b7888d
     </message>
     <message>
         <location filename="../views/dfmvaultunlockpages.cpp" line="48"/>
         <source>Password</source>
-<<<<<<< HEAD
-        <translation>请输入解锁密码</translation>
-    </message>
-    <message>
-        <location filename="../views/dfmvaultunlockpages.cpp" line="92"/>
-=======
         <translation type="unfinished">密码</translation>
     </message>
     <message>
         <location filename="../views/dfmvaultunlockpages.cpp" line="83"/>
->>>>>>> a4b7888d
         <source>background-color:rgb(245, 218, 217)</source>
         <translation type="unfinished"></translation>
     </message>
     <message>
-<<<<<<< HEAD
-        <location filename="../views/dfmvaultunlockpages.cpp" line="99"/>
-        <source>Wrong password</source>
-        <translation>密码错误</translation>
-=======
         <location filename="../views/dfmvaultunlockpages.cpp" line="90"/>
         <source>Wrong password</source>
         <translation type="unfinished"></translation>
->>>>>>> a4b7888d
     </message>
 </context>
 <context>
@@ -4263,16 +4024,6 @@
 <context>
     <name>VaultKeyPage</name>
     <message>
-<<<<<<< HEAD
-        <location filename="../views/dfmvaultremovepages.cpp" line="233"/>
-        <source>Input the 32-digit recovery key</source>
-        <translation>请输入32位恢复密钥</translation>
-    </message>
-    <message>
-        <location filename="../views/dfmvaultremovepages.cpp" line="253"/>
-        <location filename="../views/dfmvaultremovepages.cpp" line="262"/>
-        <location filename="../views/dfmvaultremovepages.cpp" line="286"/>
-=======
         <location filename="../views/dfmvaultremovepages.cpp" line="232"/>
         <source>Input the 32-digit recovery key</source>
         <translation type="unfinished"></translation>
@@ -4281,7 +4032,6 @@
         <location filename="../views/dfmvaultremovepages.cpp" line="252"/>
         <location filename="../views/dfmvaultremovepages.cpp" line="261"/>
         <location filename="../views/dfmvaultremovepages.cpp" line="285"/>
->>>>>>> a4b7888d
         <source>-</source>
         <translation type="unfinished"></translation>
     </message>
@@ -4297,15 +4047,9 @@
         <translation type="vanished">确定</translation>
     </message>
     <message>
-<<<<<<< HEAD
-        <location filename="../views/dfmvaultremovepages.cpp" line="173"/>
-        <source>Verify your fingerprint or password</source>
-        <translation>请验证指纹或输入密码</translation>
-=======
         <location filename="../views/dfmvaultremovepages.cpp" line="172"/>
         <source>Verify your fingerprint or password</source>
         <translation type="unfinished"></translation>
->>>>>>> a4b7888d
     </message>
 </context>
 <context>
@@ -4313,15 +4057,6 @@
     <message>
         <location filename="../views/dfmvaultremovepages.cpp" line="31"/>
         <source>Remove File Vault</source>
-<<<<<<< HEAD
-        <translation>删除保险箱</translation>
-    </message>
-    <message>
-        <location filename="../views/dfmvaultremovepages.cpp" line="32"/>
-        <location filename="../views/dfmvaultremovepages.cpp" line="141"/>
-        <source>Removing...</source>
-        <translation>正在删除...</translation>
-=======
         <translation type="unfinished">删除保险箱</translation>
     </message>
     <message>
@@ -4329,24 +4064,10 @@
         <location filename="../views/dfmvaultremovepages.cpp" line="152"/>
         <source>Removing...</source>
         <translation type="unfinished"></translation>
->>>>>>> a4b7888d
     </message>
     <message>
         <location filename="../views/dfmvaultremovepages.cpp" line="48"/>
         <source>Ok</source>
-<<<<<<< HEAD
-        <translation>好的</translation>
-    </message>
-    <message>
-        <location filename="../views/dfmvaultremovepages.cpp" line="148"/>
-        <source>Removed successfully</source>
-        <translation>删除成功</translation>
-    </message>
-    <message>
-        <location filename="../views/dfmvaultremovepages.cpp" line="150"/>
-        <source>Failed to remove</source>
-        <translation>删除失败</translation>
-=======
         <translation type="unfinished"></translation>
     </message>
     <message>
@@ -4358,7 +4079,6 @@
         <location filename="../views/dfmvaultremovepages.cpp" line="138"/>
         <source>Failed to remove</source>
         <translation type="unfinished"></translation>
->>>>>>> a4b7888d
     </message>
 </context>
 <context>
