<?xml version="1.0" encoding="utf-8"?>
<!DOCTYPE TS>
<TS version="2.1" language="en">
<context>
    <name>AppController</name>
    <message>
        <location filename="../controllers/appcontroller.cpp" line="487"/>
        <source>New Folder</source>
        <translation>New Folder</translation>
    </message>
    <message>
        <location filename="../controllers/appcontroller.cpp" line="573"/>
        <source>Mounting device error</source>
        <translation>Mounting device error</translation>
    </message>
    <message>
        <location filename="../controllers/appcontroller.cpp" line="606"/>
        <source>The disc image was corrupted, cannot mount now, please erase the disc first</source>
        <translation>The disc image was corrupted, cannot mount now, please erase the disc first</translation>
    </message>
    <message>
        <location filename="../controllers/appcontroller.cpp" line="637"/>
        <source>Mount error: unsupported image format</source>
        <translation>Mount error: unsupported image format</translation>
    </message>
    <message>
        <location filename="../controllers/appcontroller.cpp" line="715"/>
        <location filename="../controllers/appcontroller.cpp" line="751"/>
        <source>The device was not safely removed</source>
        <translation type="unfinished">The device was not safely removed</translation>
    </message>
    <message>
        <location filename="../controllers/appcontroller.cpp" line="715"/>
        <location filename="../controllers/appcontroller.cpp" line="751"/>
        <source>Click &quot;Safely Remove&quot; and then disconnect it next time</source>
        <translation type="unfinished">Click &quot;Safely Remove&quot; and then disconnect it next time</translation>
    </message>
    <message>
        <location filename="../controllers/appcontroller.cpp" line="732"/>
        <source>Action timeout, action is canceled</source>
        <translation>Action is timeout, and canceled!</translation>
    </message>
</context>
<context>
    <name>BluetoothTransDialog</name>
    <message>
        <location filename="../bluetooth/bluetoothtransdialog.cpp" line="24"/>
        <source>Bluetooth File Transfer</source>
        <translation type="unfinished"></translation>
    </message>
    <message>
        <location filename="../bluetooth/bluetoothtransdialog.cpp" line="25"/>
        <source>File Transfer Successful</source>
        <translation type="unfinished"></translation>
    </message>
    <message>
        <location filename="../bluetooth/bluetoothtransdialog.cpp" line="26"/>
        <source>File Transfer Failed</source>
        <translation type="unfinished"></translation>
    </message>
    <message>
        <location filename="../bluetooth/bluetoothtransdialog.cpp" line="28"/>
        <source>Sending files to &quot;%1&quot;</source>
        <translation type="unfinished"></translation>
    </message>
    <message>
        <location filename="../bluetooth/bluetoothtransdialog.cpp" line="29"/>
        <source>Failed to send files to &quot;%1&quot;</source>
        <translation type="unfinished"></translation>
    </message>
    <message>
        <location filename="../bluetooth/bluetoothtransdialog.cpp" line="30"/>
        <source>Sent to &quot;%1&quot; successfully</source>
        <translation type="unfinished"></translation>
    </message>
    <message>
        <location filename="../bluetooth/bluetoothtransdialog.cpp" line="31"/>
        <source>Select a Bluetooth device to receive files</source>
        <translation type="unfinished"></translation>
    </message>
    <message>
        <location filename="../bluetooth/bluetoothtransdialog.cpp" line="32"/>
        <source>Cannot find the connected Bluetooth device</source>
        <translation type="unfinished"></translation>
    </message>
    <message>
        <location filename="../bluetooth/bluetoothtransdialog.cpp" line="33"/>
        <source>Waiting to be received...</source>
        <translation type="unfinished"></translation>
    </message>
    <message>
        <location filename="../bluetooth/bluetoothtransdialog.cpp" line="34"/>
        <source>Go to Bluetooth Settings</source>
        <translation type="unfinished"></translation>
    </message>
    <message>
        <location filename="../bluetooth/bluetoothtransdialog.cpp" line="35"/>
        <source>%1/%2 Sent</source>
        <translation type="unfinished"></translation>
    </message>
    <message>
        <location filename="../bluetooth/bluetoothtransdialog.cpp" line="36"/>
        <source>Error: the Bluetooth device is disconnected</source>
        <translation type="unfinished"></translation>
    </message>
    <message>
        <location filename="../bluetooth/bluetoothtransdialog.cpp" line="37"/>
        <source>Unable to send the file more than 2 GB</source>
        <translation type="unfinished"></translation>
    </message>
    <message>
        <location filename="../bluetooth/bluetoothtransdialog.cpp" line="38"/>
        <source>Unable to send 0 KB files</source>
        <translation type="unfinished"></translation>
    </message>
    <message>
        <location filename="../bluetooth/bluetoothtransdialog.cpp" line="40"/>
        <source>Next</source>
        <translation type="unfinished">Next</translation>
    </message>
    <message>
        <location filename="../bluetooth/bluetoothtransdialog.cpp" line="41"/>
        <source>Cancel</source>
        <translation type="unfinished">Cancel</translation>
    </message>
    <message>
        <location filename="../bluetooth/bluetoothtransdialog.cpp" line="42"/>
        <source>Done</source>
        <translation type="unfinished"></translation>
    </message>
    <message>
        <location filename="../bluetooth/bluetoothtransdialog.cpp" line="43"/>
        <source>Retry</source>
        <translation type="unfinished">Retry</translation>
    </message>
    <message>
        <location filename="../bluetooth/bluetoothtransdialog.cpp" line="44"/>
        <source>Ok</source>
        <translation type="unfinished"></translation>
    </message>
</context>
<context>
    <name>CloseAllDialogIndicator</name>
    <message>
        <location filename="../dialogs/closealldialogindicator.cpp" line="56"/>
        <source>Close all</source>
        <translation>Close all</translation>
    </message>
    <message>
        <location filename="../dialogs/closealldialogindicator.cpp" line="76"/>
        <source>Total size: %1, %2 files</source>
        <translation>Total size: %1, %2 files</translation>
    </message>
</context>
<context>
    <name>ComputerModel</name>
    <message>
        <location filename="../models/computermodel.cpp" line="55"/>
        <location filename="../models/computermodel.cpp" line="109"/>
        <location filename="../models/computermodel.cpp" line="217"/>
        <source>My Directories</source>
        <translation>My Directories</translation>
    </message>
    <message>
        <location filename="../models/computermodel.cpp" line="67"/>
        <location filename="../models/computermodel.cpp" line="71"/>
        <location filename="../models/computermodel.cpp" line="170"/>
        <location filename="../models/computermodel.cpp" line="181"/>
        <location filename="../models/computermodel.cpp" line="224"/>
        <location filename="../models/computermodel.cpp" line="228"/>
        <location filename="../models/computermodel.cpp" line="280"/>
        <location filename="../models/computermodel.cpp" line="291"/>
        <location filename="../models/computermodel.cpp" line="697"/>
        <location filename="../models/computermodel.cpp" line="701"/>
        <location filename="../models/computermodel.cpp" line="738"/>
        <location filename="../models/computermodel.cpp" line="742"/>
        <source>Disks</source>
        <translation>Disks</translation>
    </message>
</context>
<context>
    <name>ComputerPropertyDialog</name>
    <message>
        <location filename="../dialogs/computerpropertydialog.cpp" line="82"/>
        <source>Computer</source>
        <translation>Computer</translation>
    </message>
    <message>
        <location filename="../dialogs/computerpropertydialog.cpp" line="91"/>
        <source>Basic Info</source>
        <translation>Basic Info</translation>
    </message>
    <message>
        <location filename="../dialogs/computerpropertydialog.cpp" line="102"/>
        <source>Computer Name</source>
        <translation>Computer Name</translation>
    </message>
    <message>
        <location filename="../dialogs/computerpropertydialog.cpp" line="103"/>
        <source>Edition</source>
        <translation type="unfinished"></translation>
    </message>
    <message>
        <location filename="../dialogs/computerpropertydialog.cpp" line="104"/>
        <source>Version</source>
        <translation>Version</translation>
    </message>
    <message>
        <location filename="../dialogs/computerpropertydialog.cpp" line="105"/>
        <source>Type</source>
        <translation>Type</translation>
    </message>
    <message>
        <location filename="../dialogs/computerpropertydialog.cpp" line="106"/>
        <source>Processor</source>
        <translation>Processor</translation>
    </message>
    <message>
        <location filename="../dialogs/computerpropertydialog.cpp" line="107"/>
        <location filename="../dialogs/computerpropertydialog.cpp" line="140"/>
        <source>Memory</source>
        <translation>Memory</translation>
    </message>
    <message>
        <location filename="../dialogs/computerpropertydialog.cpp" line="219"/>
        <source>Bit</source>
        <translation>Bit</translation>
    </message>
    <message>
        <location filename="../dialogs/computerpropertydialog.cpp" line="253"/>
        <source>Available</source>
        <translation type="unfinished"></translation>
    </message>
</context>
<context>
    <name>ConnectToServerDialog</name>
    <message>
        <location filename="../dialogs/connecttoserverdialog.cpp" line="48"/>
        <source>Connect to Server</source>
        <translation>Connect to Server</translation>
    </message>
    <message>
        <location filename="../dialogs/connecttoserverdialog.cpp" line="153"/>
        <source>Cancel</source>
        <translation>Cancel</translation>
    </message>
    <message>
        <location filename="../dialogs/connecttoserverdialog.cpp" line="153"/>
        <source>Connect</source>
        <translation>Connect</translation>
    </message>
    <message>
        <location filename="../dialogs/connecttoserverdialog.cpp" line="161"/>
        <source>My Favorites:</source>
        <translation>My Favorites:</translation>
    </message>
    <message>
        <location filename="../dialogs/connecttoserverdialog.cpp" line="203"/>
        <source>Clear History</source>
        <translation>Clear History</translation>
    </message>
</context>
<context>
    <name>DFMAddressBar</name>
    <message>
        <location filename="../views/dfmaddressbar.cpp" line="398"/>
        <source>Search or enter address</source>
        <translation>Search or enter address</translation>
    </message>
</context>
<context>
    <name>DFMAdvanceSearchBar</name>
    <message>
        <location filename="../views/dfmadvancesearchbar.cpp" line="108"/>
        <source>Search:</source>
        <translation>Search:</translation>
    </message>
    <message>
        <location filename="../views/dfmadvancesearchbar.cpp" line="109"/>
        <source>File Type:</source>
        <translation>File Type:</translation>
    </message>
    <message>
        <location filename="../views/dfmadvancesearchbar.cpp" line="110"/>
        <source>File Size:</source>
        <translation>File Size:</translation>
    </message>
    <message>
        <location filename="../views/dfmadvancesearchbar.cpp" line="111"/>
        <source>Time Modified:</source>
        <translation>Time Modified:</translation>
    </message>
    <message>
        <location filename="../views/dfmadvancesearchbar.cpp" line="112"/>
        <source>Time Accessed:</source>
        <translation type="unfinished"></translation>
    </message>
    <message>
        <location filename="../views/dfmadvancesearchbar.cpp" line="113"/>
        <source>Time Created:</source>
        <translation type="unfinished"></translation>
    </message>
    <message>
        <location filename="../views/dfmadvancesearchbar.cpp" line="115"/>
        <source>Reset</source>
        <translation>Reset</translation>
    </message>
    <message>
        <location filename="../views/dfmadvancesearchbar.cpp" line="131"/>
        <source>All subdirectories</source>
        <translation>All subdirectories</translation>
    </message>
    <message>
        <location filename="../views/dfmadvancesearchbar.cpp" line="132"/>
        <source>Current directory</source>
        <translation>Current directory</translation>
    </message>
    <message>
        <location filename="../views/dfmadvancesearchbar.cpp" line="149"/>
        <source>0 ~ 100 KB</source>
        <translation>0 ~ 100 KB</translation>
    </message>
    <message>
        <location filename="../views/dfmadvancesearchbar.cpp" line="150"/>
        <source>100 KB ~ 1 MB</source>
        <translation>100 KB ~ 1 MB</translation>
    </message>
    <message>
        <location filename="../views/dfmadvancesearchbar.cpp" line="151"/>
        <source>1 MB ~ 10 MB</source>
        <translation>1 MB ~ 10 MB</translation>
    </message>
    <message>
        <location filename="../views/dfmadvancesearchbar.cpp" line="152"/>
        <source>10 MB ~ 100 MB</source>
        <translation>10 MB ~ 100 MB</translation>
    </message>
    <message>
        <location filename="../views/dfmadvancesearchbar.cpp" line="153"/>
        <source>100 MB ~ 1 GB</source>
        <translation>100 MB ~ 1 GB</translation>
    </message>
    <message>
        <location filename="../views/dfmadvancesearchbar.cpp" line="154"/>
        <source>&gt; 1 GB</source>
        <translation>&gt; 1 GB</translation>
    </message>
    <message>
        <location filename="../views/dfmadvancesearchbar.cpp" line="158"/>
        <source>Today</source>
        <translation>Today</translation>
    </message>
    <message>
        <location filename="../views/dfmadvancesearchbar.cpp" line="159"/>
        <source>Yesterday</source>
        <translation>Yesterday</translation>
    </message>
    <message>
        <location filename="../views/dfmadvancesearchbar.cpp" line="160"/>
        <source>This week</source>
        <translation>This week</translation>
    </message>
    <message>
        <location filename="../views/dfmadvancesearchbar.cpp" line="161"/>
        <source>Last week</source>
        <translation>Last week</translation>
    </message>
    <message>
        <location filename="../views/dfmadvancesearchbar.cpp" line="162"/>
        <source>This month</source>
        <translation>This month</translation>
    </message>
    <message>
        <location filename="../views/dfmadvancesearchbar.cpp" line="163"/>
        <source>Last month</source>
        <translation>Last month</translation>
    </message>
    <message>
        <location filename="../views/dfmadvancesearchbar.cpp" line="164"/>
        <source>This year</source>
        <translation>This year</translation>
    </message>
    <message>
        <location filename="../views/dfmadvancesearchbar.cpp" line="165"/>
        <source>Last year</source>
        <translation>Last year</translation>
    </message>
</context>
<context>
    <name>DFMOpticalMediaWidget</name>
    <message>
        <location filename="../views/dfmopticalmediawidget.cpp" line="104"/>
        <location filename="../views/dfmopticalmediawidget.cpp" line="127"/>
        <source>No file to burn.</source>
        <translation type="unfinished"></translation>
    </message>
    <message>
        <location filename="../views/dfmopticalmediawidget.cpp" line="127"/>
        <source>No file to burn. Duplicated files will be ignore.</source>
        <translation type="unfinished"></translation>
    </message>
    <message>
        <location filename="../views/dfmopticalmediawidget.cpp" line="145"/>
        <source>Unable to burn. Not enough free space on the target disk.</source>
        <translation type="unfinished"></translation>
    </message>
</context>
<context>
    <name>DFMTagCrumbController</name>
    <message>
        <location filename="../controllers/dfmtagcrumbcontroller.cpp" line="51"/>
        <source>Tag information</source>
        <translation>Tag information</translation>
    </message>
</context>
<context>
    <name>DFMTagWidget</name>
    <message>
        <location filename="../views/dfmtagwidget.cpp" line="129"/>
        <source>Tag</source>
        <translation>Tag</translation>
    </message>
</context>
<context>
    <name>DFMTaskWidget</name>
    <message>
        <location filename="../../dialogs/dfmtaskwidget.cpp" line="186"/>
        <source>Keep both</source>
        <translation>Keep both</translation>
    </message>
    <message>
        <location filename="../../dialogs/dfmtaskwidget.cpp" line="187"/>
        <source>Skip</source>
        <translation>Skip</translation>
    </message>
    <message>
        <location filename="../../dialogs/dfmtaskwidget.cpp" line="188"/>
        <source>Replace</source>
        <translation>Replace</translation>
    </message>
    <message>
        <location filename="../../dialogs/dfmtaskwidget.cpp" line="206"/>
        <source>Do not ask again</source>
        <translation>Do not ask again</translation>
    </message>
    <message>
        <location filename="../../dialogs/dfmtaskwidget.cpp" line="429"/>
        <source>Retry</source>
        <translation>Retry</translation>
    </message>
    <message>
        <location filename="../../dialogs/dfmtaskwidget.cpp" line="442"/>
        <location filename="../../dialogs/dfmtaskwidget.cpp" line="452"/>
        <source>Time modified: %1</source>
        <translation>Time modified: %1</translation>
    </message>
    <message>
        <location filename="../../dialogs/dfmtaskwidget.cpp" line="445"/>
        <location filename="../../dialogs/dfmtaskwidget.cpp" line="456"/>
        <source>Contains: %1</source>
        <translation>Contains: %1</translation>
    </message>
    <message>
        <location filename="../../dialogs/dfmtaskwidget.cpp" line="448"/>
        <location filename="../../dialogs/dfmtaskwidget.cpp" line="459"/>
        <source>Size: %1</source>
        <translation>Size: %1</translation>
    </message>
    <message>
        <location filename="../../dialogs/dfmtaskwidget.cpp" line="444"/>
        <source>Original folder</source>
        <translation>Original folder</translation>
    </message>
    <message>
        <location filename="../../dialogs/dfmtaskwidget.cpp" line="447"/>
        <source>Original file</source>
        <translation>Original file</translation>
    </message>
    <message>
        <location filename="../../dialogs/dfmtaskwidget.cpp" line="455"/>
        <source>Target folder</source>
        <translation>Target folder</translation>
    </message>
    <message>
        <location filename="../../dialogs/dfmtaskwidget.cpp" line="458"/>
        <source>Target file</source>
        <translation>Target file</translation>
    </message>
</context>
<context>
    <name>DFMVaultActiveFinishedView</name>
    <message>
        <location filename="../views/dfmvaultactivefinishedview.cpp" line="27"/>
        <source>Encrypt File Vault</source>
        <translation type="unfinished"></translation>
    </message>
    <message>
        <location filename="../views/dfmvaultactivefinishedview.cpp" line="34"/>
        <source>Click &apos;Encrypt&apos; and input the user password to finish the setup wizard.</source>
        <translation type="unfinished"></translation>
    </message>
    <message>
        <location filename="../views/dfmvaultactivefinishedview.cpp" line="35"/>
        <source>It will take several minutes, please wait...</source>
        <translation type="unfinished"></translation>
    </message>
    <message>
        <location filename="../views/dfmvaultactivefinishedview.cpp" line="60"/>
        <location filename="../views/dfmvaultactivefinishedview.cpp" line="114"/>
        <location filename="../views/dfmvaultactivefinishedview.cpp" line="143"/>
        <source>Encrypt</source>
        <translation type="unfinished"></translation>
    </message>
    <message>
        <location filename="../views/dfmvaultactivefinishedview.cpp" line="56"/>
        <source>The setup is complete</source>
        <translation type="unfinished"></translation>
    </message>
    <message>
        <location filename="../views/dfmvaultactivefinishedview.cpp" line="132"/>
        <source>warning</source>
        <translation type="unfinished"></translation>
    </message>
    <message>
        <location filename="../views/dfmvaultactivefinishedview.cpp" line="178"/>
        <source>ok</source>
        <translation type="unfinished"></translation>
    </message>
    <message>
        <location filename="../views/dfmvaultactivefinishedview.cpp" line="132"/>
        <source>create vault failure, the error code is %1!</source>
        <translation type="unfinished"></translation>
    </message>
    <message>
        <location filename="../views/dfmvaultactivefinishedview.cpp" line="48"/>
        <source>Encrypted...</source>
        <translation type="unfinished"></translation>
    </message>
</context>
<context>
    <name>DFMVaultActiveSaveKeyView</name>
    <message>
        <location filename="../views/dfmvaultactivesavekeyview.cpp" line="22"/>
        <source>Recovery Key</source>
        <translation type="unfinished"></translation>
    </message>
    <message>
        <location filename="../views/dfmvaultactivesavekeyview.cpp" line="29"/>
        <source>Generate a recovery key in case that you forget the password</source>
        <translation type="unfinished"></translation>
    </message>
    <message>
        <location filename="../views/dfmvaultactivesavekeyview.cpp" line="35"/>
        <source>Key</source>
        <translation type="unfinished"></translation>
    </message>
    <message>
        <location filename="../views/dfmvaultactivesavekeyview.cpp" line="45"/>
        <source>QR code</source>
        <translation type="unfinished"></translation>
    </message>
    <message>
        <location filename="../views/dfmvaultactivesavekeyview.cpp" line="59"/>
        <source>Scan QR code and save the key to another device</source>
        <translation type="unfinished"></translation>
    </message>
    <message>
        <location filename="../views/dfmvaultactivesavekeyview.cpp" line="66"/>
        <source>Next</source>
        <translation type="unfinished">Next</translation>
    </message>
    <message>
        <location filename="../views/dfmvaultactivesavekeyview.cpp" line="100"/>
        <source>Recovery Key:</source>
        <translation type="unfinished"></translation>
    </message>
</context>
<context>
    <name>DFMVaultActiveSetUnlockMethodView</name>
    <message>
        <location filename="../views/dfmvaultactivesetunlockmethodview.cpp" line="30"/>
        <source>Set Vault Password</source>
        <translation type="unfinished"></translation>
    </message>
    <message>
        <location filename="../views/dfmvaultactivesetunlockmethodview.cpp" line="37"/>
        <source>Method</source>
        <translation type="unfinished"></translation>
    </message>
    <message>
        <location filename="../views/dfmvaultactivesetunlockmethodview.cpp" line="40"/>
        <source>Manual</source>
        <translation type="unfinished"></translation>
    </message>
    <message>
        <location filename="../views/dfmvaultactivesetunlockmethodview.cpp" line="46"/>
        <source>Password</source>
        <translation type="unfinished">Password</translation>
    </message>
    <message>
        <location filename="../views/dfmvaultactivesetunlockmethodview.cpp" line="48"/>
        <location filename="../views/dfmvaultactivesetunlockmethodview.cpp" line="181"/>
        <source>At least 8 characters, and contain A-Z, a-z, 0-9, and symbols</source>
        <translation type="unfinished"></translation>
    </message>
    <message>
        <location filename="../views/dfmvaultactivesetunlockmethodview.cpp" line="61"/>
        <source>Repeat password</source>
        <translation type="unfinished">Repeat password</translation>
    </message>
    <message>
        <location filename="../views/dfmvaultactivesetunlockmethodview.cpp" line="63"/>
        <source>Input the password again</source>
        <translation type="unfinished"></translation>
    </message>
    <message>
        <location filename="../views/dfmvaultactivesetunlockmethodview.cpp" line="75"/>
        <source>Hint</source>
        <translation type="unfinished"></translation>
    </message>
    <message>
        <location filename="../views/dfmvaultactivesetunlockmethodview.cpp" line="78"/>
        <source>Password Hint</source>
        <translation type="unfinished"></translation>
    </message>
    <message>
        <location filename="../views/dfmvaultactivesetunlockmethodview.cpp" line="83"/>
        <source>Next</source>
        <translation type="unfinished">Next</translation>
    </message>
    <message>
        <location filename="../views/dfmvaultactivesetunlockmethodview.cpp" line="202"/>
        <location filename="../views/dfmvaultactivesetunlockmethodview.cpp" line="218"/>
        <source>Passwords do not match</source>
        <translation type="unfinished"></translation>
    </message>
</context>
<context>
    <name>DFMVaultActiveStartView</name>
    <message>
        <location filename="../views/dfmvaultactivestartview.cpp" line="17"/>
        <source>File Vault</source>
        <translation type="unfinished">File Vault</translation>
    </message>
    <message>
        <location filename="../views/dfmvaultactivestartview.cpp" line="23"/>
        <source>Create your secure private space</source>
        <translation type="unfinished"></translation>
    </message>
    <message>
        <location filename="../views/dfmvaultactivestartview.cpp" line="24"/>
        <source>Advanced encryption technology</source>
        <translation type="unfinished"></translation>
    </message>
    <message>
        <location filename="../views/dfmvaultactivestartview.cpp" line="25"/>
        <source>Convenient and easy to use</source>
        <translation type="unfinished">Convenient and easy to use</translation>
    </message>
    <message>
        <location filename="../views/dfmvaultactivestartview.cpp" line="32"/>
        <source>Create</source>
        <translation type="unfinished"></translation>
    </message>
</context>
<context>
    <name>DFMVaultRecoveryKeyPages</name>
    <message>
        <location filename="../views/dfmvaultrecoverykeypages.cpp" line="56"/>
        <source>Unlock by Key</source>
        <translation type="unfinished"></translation>
    </message>
    <message>
        <location filename="../views/dfmvaultrecoverykeypages.cpp" line="79"/>
        <source>Cancel</source>
        <translation type="unfinished">Cancel</translation>
    </message>
    <message>
        <location filename="../views/dfmvaultrecoverykeypages.cpp" line="79"/>
        <source>Unlock</source>
        <translation type="unfinished">Unlock</translation>
    </message>
    <message>
        <location filename="../views/dfmvaultrecoverykeypages.cpp" line="265"/>
        <source>Ok</source>
        <translation type="unfinished"></translation>
    </message>
    <message>
        <location filename="../views/dfmvaultrecoverykeypages.cpp" line="64"/>
        <source>Input the 32-digit recovery key</source>
        <translation type="unfinished"></translation>
    </message>
    <message>
        <location filename="../views/dfmvaultrecoverykeypages.cpp" line="151"/>
        <source>Wrong recovery key</source>
        <translation type="unfinished"></translation>
    </message>
    <message>
        <location filename="../views/dfmvaultrecoverykeypages.cpp" line="261"/>
        <source>Unlock File Vault failed.%1</source>
        <translation type="unfinished"></translation>
    </message>
</context>
<context>
    <name>DFMVaultRemoveByPasswordView</name>
    <message>
        <location filename="../views/dfmvaultremovebypasswordview.cpp" line="36"/>
        <source>Verify your password</source>
        <translation type="unfinished"></translation>
    </message>
    <message>
        <location filename="../views/dfmvaultremovebypasswordview.cpp" line="53"/>
        <source>Password hint:</source>
        <translation type="unfinished"></translation>
    </message>
</context>
<context>
    <name>DFMVaultRemoveByRecoverykeyView</name>
    <message>
        <location filename="../views/dfmvaultremovebyrecoverykeyview.cpp" line="57"/>
        <source>Input the 32-digit recovery key</source>
        <translation type="unfinished"></translation>
    </message>
</context>
<context>
    <name>DFMVaultRemovePages</name>
    <message>
        <location filename="../views/dfmvaultremovepages.cpp" line="31"/>
        <source>Remove File Vault</source>
        <translation type="unfinished"></translation>
    </message>
    <message>
        <location filename="../views/dfmvaultremovepages.cpp" line="80"/>
        <source>Cancel</source>
        <translation type="unfinished">Cancel</translation>
    </message>
    <message>
        <location filename="../views/dfmvaultremovepages.cpp" line="80"/>
        <location filename="../views/dfmvaultremovepages.cpp" line="150"/>
        <source>Use Key</source>
        <translation type="unfinished"></translation>
    </message>
    <message>
        <location filename="../views/dfmvaultremovepages.cpp" line="80"/>
        <source>Remove</source>
        <translation type="unfinished">Remove</translation>
    </message>
    <message>
        <location filename="../views/dfmvaultremovepages.cpp" line="147"/>
        <source>Use Password</source>
        <translation type="unfinished"></translation>
    </message>
    <message>
        <location filename="../views/dfmvaultremovepages.cpp" line="162"/>
        <source>Wrong password</source>
        <translation type="unfinished"></translation>
    </message>
    <message>
        <location filename="../views/dfmvaultremovepages.cpp" line="172"/>
        <source>Wrong recovery key</source>
        <translation type="unfinished"></translation>
    </message>
    <message>
        <location filename="../views/dfmvaultremovepages.cpp" line="100"/>
        <source>Removing...</source>
        <translation type="unfinished"></translation>
    </message>
    <message>
        <location filename="../views/dfmvaultremovepages.cpp" line="75"/>
        <source>Once removed, the files in it will be permanently deleted,</source>
        <translation type="unfinished"></translation>
    </message>
    <message>
        <location filename="../views/dfmvaultremovepages.cpp" line="76"/>
        <source>please confirm and continue</source>
        <translation type="unfinished"></translation>
    </message>
    <message>
        <location filename="../views/dfmvaultremovepages.cpp" line="104"/>
        <location filename="../views/dfmvaultremovepages.cpp" line="207"/>
        <source>Ok</source>
        <translation type="unfinished"></translation>
    </message>
    <message>
        <location filename="../views/dfmvaultremovepages.cpp" line="203"/>
        <source>Remove File Vault failed.%1</source>
        <translation type="unfinished"></translation>
    </message>
    <message>
        <location filename="../views/dfmvaultremovepages.cpp" line="217"/>
        <source>Removed successfully</source>
        <translation type="unfinished"></translation>
    </message>
    <message>
        <location filename="../views/dfmvaultremovepages.cpp" line="219"/>
        <source>Failed to remove</source>
        <translation type="unfinished"></translation>
    </message>
</context>
<context>
    <name>DFMVaultUnlockPages</name>
    <message>
        <location filename="../views/dfmvaultunlockpages.cpp" line="45"/>
        <source>Unlock File Vault</source>
        <translation type="unfinished"></translation>
    </message>
    <message>
        <location filename="../views/dfmvaultunlockpages.cpp" line="52"/>
        <source>Verify your password</source>
        <translation type="unfinished"></translation>
    </message>
    <message>
        <location filename="../views/dfmvaultunlockpages.cpp" line="86"/>
        <source>Cancel</source>
        <translation type="unfinished">Cancel</translation>
    </message>
    <message>
        <location filename="../views/dfmvaultunlockpages.cpp" line="86"/>
        <source>Unlock</source>
        <translation type="unfinished">Unlock</translation>
    </message>
    <message>
        <location filename="../views/dfmvaultunlockpages.cpp" line="234"/>
        <source>Ok</source>
        <translation type="unfinished"></translation>
    </message>
    <message>
        <location filename="../views/dfmvaultunlockpages.cpp" line="57"/>
        <source>Password</source>
        <translation type="unfinished">Password</translation>
    </message>
    <message>
        <location filename="../views/dfmvaultunlockpages.cpp" line="97"/>
        <source>Password hint:</source>
        <translation type="unfinished"></translation>
    </message>
    <message>
        <location filename="../views/dfmvaultunlockpages.cpp" line="180"/>
        <location filename="../views/dfmvaultunlockpages.cpp" line="225"/>
        <source>Wrong password</source>
        <translation type="unfinished"></translation>
    </message>
    <message>
        <location filename="../views/dfmvaultunlockpages.cpp" line="230"/>
        <source>Unlock File Vault failed.%1</source>
        <translation type="unfinished"></translation>
    </message>
</context>
<context>
    <name>DFileCopyMoveJob</name>
    <message>
        <location filename="../io/dfilecopymovejob.cpp" line="186"/>
        <source>Permission error</source>
        <translation>Permission error</translation>
    </message>
    <message>
        <location filename="../io/dfilecopymovejob.cpp" line="188"/>
        <source>The action is denied</source>
        <translation>The action is denied</translation>
    </message>
    <message>
        <location filename="../io/dfilecopymovejob.cpp" line="194"/>
        <source>Failed to open the file</source>
        <translation>Failed to open the file</translation>
    </message>
    <message>
        <location filename="../io/dfilecopymovejob.cpp" line="196"/>
        <source>Failed to read the file</source>
        <translation>Failed to read the file</translation>
    </message>
    <message>
        <location filename="../io/dfilecopymovejob.cpp" line="198"/>
        <source>Failed to write the file</source>
        <translation>Failed to write the file</translation>
    </message>
    <message>
        <location filename="../io/dfilecopymovejob.cpp" line="200"/>
        <source>Failed to create the directory</source>
        <translation>Failed to create the directory</translation>
    </message>
    <message>
        <location filename="../io/dfilecopymovejob.cpp" line="202"/>
        <source>Failed to delete the file</source>
        <translation>Failed to delete the file</translation>
    </message>
    <message>
        <location filename="../io/dfilecopymovejob.cpp" line="204"/>
        <source>Failed to move the file</source>
        <translation>Failed to move the file</translation>
    </message>
    <message>
        <location filename="../io/dfilecopymovejob.cpp" line="206"/>
        <source>Original file does not exist</source>
        <translation>Original file does not exist</translation>
    </message>
    <message>
        <location filename="../io/dfilecopymovejob.cpp" line="208"/>
        <source>Failed, file size must be less than 4GB</source>
        <translation>Failed, file size must be less than 4GB</translation>
    </message>
    <message>
        <location filename="../io/dfilecopymovejob.cpp" line="210"/>
        <source>Not enough free space on the target disk</source>
        <translation>Not enough free space on the target disk</translation>
    </message>
    <message>
        <location filename="../io/dfilecopymovejob.cpp" line="212"/>
        <source>File integrity was damaged</source>
        <translation>File integrity was damaged</translation>
    </message>
    <message>
        <location filename="../io/dfilecopymovejob.cpp" line="214"/>
        <source>The target device is read only</source>
        <translation>The target device is read only</translation>
    </message>
    <message>
        <location filename="../io/dfilecopymovejob.cpp" line="216"/>
        <source>Target folder is inside the source folder</source>
        <translation>Target folder is inside the source folder</translation>
    </message>
    <message>
        <location filename="../io/dfilecopymovejob.cpp" line="572"/>
        <source>copy</source>
        <comment>Extra name added to new file name when used for file name.</comment>
        <translation>copy</translation>
    </message>
    <message>
        <location filename="../io/dfilecopymovejob.cpp" line="894"/>
        <location filename="../io/dfilecopymovejob.cpp" line="1883"/>
        <source>Failed to open the dir, cause: File name too long</source>
        <translation type="unfinished"></translation>
    </message>
    <message>
        <location filename="../io/dfilecopymovejob.cpp" line="904"/>
        <location filename="../io/dfilecopymovejob.cpp" line="1892"/>
        <source>Failed to create the directory, cause: %1</source>
        <translation>Failed to create the directory, cause: %1</translation>
    </message>
    <message>
        <location filename="../io/dfilecopymovejob.cpp" line="1033"/>
        <location filename="../io/dfilecopymovejob.cpp" line="2355"/>
        <location filename="../io/dfilecopymovejob.cpp" line="2484"/>
        <location filename="../io/dfilecopymovejob.cpp" line="2927"/>
        <source>Failed to open the file, cause: File name too long</source>
        <translation type="unfinished"></translation>
    </message>
    <message>
        <location filename="../io/dfilecopymovejob.cpp" line="1045"/>
        <location filename="../io/dfilecopymovejob.cpp" line="1067"/>
        <location filename="../io/dfilecopymovejob.cpp" line="2368"/>
        <location filename="../io/dfilecopymovejob.cpp" line="2496"/>
        <location filename="../io/dfilecopymovejob.cpp" line="2518"/>
        <location filename="../io/dfilecopymovejob.cpp" line="2940"/>
        <location filename="../io/dfilecopymovejob.cpp" line="3267"/>
        <source>Failed to open the file, cause: %1</source>
        <translation>Failed to open the file, cause: %1</translation>
    </message>
    <message>
        <location filename="../io/dfilecopymovejob.cpp" line="1141"/>
        <location filename="../io/dfilecopymovejob.cpp" line="2411"/>
        <location filename="../io/dfilecopymovejob.cpp" line="2588"/>
        <location filename="../io/dfilecopymovejob.cpp" line="3065"/>
        <source>Failed to read the file, cause: %1</source>
        <translation>Failed to read the file, cause: %1</translation>
    </message>
    <message>
        <location filename="../io/dfilecopymovejob.cpp" line="1183"/>
        <location filename="../io/dfilecopymovejob.cpp" line="1258"/>
        <location filename="../io/dfilecopymovejob.cpp" line="2634"/>
        <location filename="../io/dfilecopymovejob.cpp" line="2698"/>
        <location filename="../io/dfilecopymovejob.cpp" line="3319"/>
        <location filename="../io/dfilecopymovejob.cpp" line="3388"/>
        <source>Failed to write the file, cause: %1</source>
        <translation>Failed to write the file, cause: %1</translation>
    </message>
    <message>
        <location filename="../io/dfilecopymovejob.cpp" line="1371"/>
        <location filename="../io/dfilecopymovejob.cpp" line="2797"/>
        <source>File integrity was damaged, cause: %1</source>
        <translation>File integrity was damaged, cause: %1</translation>
    </message>
    <message>
        <location filename="../io/dfilecopymovejob.cpp" line="1446"/>
        <source>Failed to delete the file, cause: %1</source>
        <translation>Failed to delete the file, cause: %1</translation>
    </message>
    <message>
        <location filename="../io/dfilecopymovejob.cpp" line="1549"/>
        <source>Fail to create symlink, cause: %1</source>
        <translation>Fail to create symlink, cause: %1</translation>
    </message>
</context>
<context>
    <name>DFileDialog</name>
    <message>
        <location filename="../views/dfiledialog.cpp" line="1099"/>
        <location filename="../views/dfiledialog.cpp" line="1384"/>
        <source>Save</source>
        <translation>Save</translation>
    </message>
    <message>
        <location filename="../views/dfiledialog.cpp" line="1248"/>
        <source>This file will be hidden if the file name starts with &apos;.&apos;. Do you want to hide it?</source>
        <translation type="unfinished"></translation>
    </message>
    <message>
        <location filename="../views/dfiledialog.cpp" line="1289"/>
        <source>%1 already exists, do you want to replace it?</source>
        <translation>%1 already exists, do you want to replace it?</translation>
    </message>
    <message>
        <location filename="../views/dfiledialog.cpp" line="1249"/>
        <location filename="../views/dfiledialog.cpp" line="1290"/>
        <source>Cancel</source>
        <translation>Cancel</translation>
    </message>
    <message>
        <location filename="../views/dfiledialog.cpp" line="1250"/>
        <source>Confirm</source>
        <translation type="unfinished">Confirm</translation>
    </message>
    <message>
        <location filename="../views/dfiledialog.cpp" line="1291"/>
        <source>Replace</source>
        <translation>Replace</translation>
    </message>
    <message>
        <location filename="../views/dfiledialog.cpp" line="1381"/>
        <source>Open</source>
        <translation>Open</translation>
    </message>
</context>
<context>
    <name>DFileManagerWindow</name>
    <message>
        <location filename="../views/dfilemanagerwindow.cpp" line="1155"/>
        <source>Trash</source>
        <translation>Trash</translation>
    </message>
    <message>
        <location filename="../views/dfilemanagerwindow.cpp" line="1163"/>
        <source>Empty</source>
        <translation>Empty</translation>
    </message>
</context>
<context>
    <name>DFileSystemModel</name>
    <message>
        <location filename="../interfaces/dfilesystemmodel.cpp" line="1643"/>
        <location filename="../models/trashfileinfo.cpp" line="335"/>
        <source>Name</source>
        <translation>Name</translation>
    </message>
    <message>
        <location filename="../interfaces/dabstractfileinfo.cpp" line="1094"/>
        <location filename="../interfaces/dfilesystemmodel.cpp" line="1645"/>
        <location filename="../models/searchfileinfo.cpp" line="131"/>
        <source>Time modified</source>
        <translation>Time modified</translation>
    </message>
    <message>
        <location filename="../interfaces/dfilesystemmodel.cpp" line="1647"/>
        <source>Size</source>
        <translation>Size</translation>
    </message>
    <message>
        <location filename="../interfaces/dfilesystemmodel.cpp" line="1649"/>
        <source>Type</source>
        <translation>Type</translation>
    </message>
    <message>
        <location filename="../interfaces/dfilesystemmodel.cpp" line="1651"/>
        <source>Time created</source>
        <translation>Time created</translation>
    </message>
    <message>
        <location filename="../interfaces/dfilemenumanager.cpp" line="825"/>
        <location filename="../interfaces/dfilesystemmodel.cpp" line="1653"/>
        <source>Last access</source>
        <translation>Last access</translation>
    </message>
    <message>
        <location filename="../interfaces/dfilesystemmodel.cpp" line="1655"/>
        <location filename="../models/recentfileinfo.cpp" line="194"/>
        <location filename="../models/searchfileinfo.cpp" line="129"/>
        <location filename="../models/searchfileinfo.cpp" line="134"/>
        <source>Path</source>
        <translation>Path</translation>
    </message>
</context>
<context>
    <name>DFileView</name>
    <message>
        <location filename="../views/dfileview.cpp" line="937"/>
        <source>Unable to open items in the trash,please restore it first</source>
        <translation type="unfinished"></translation>
    </message>
    <message>
        <location filename="../views/dfileview.cpp" line="2369"/>
        <source>The disc image was corrupted, cannot mount now, please erase the disc first</source>
        <translation>The disc image was corrupted, cannot mount now, please erase the disc first</translation>
    </message>
    <message>
        <location filename="../views/dfileview.cpp" line="3009"/>
        <source>(Reverse)</source>
        <translation>(Reverse)</translation>
    </message>
</context>
<context>
    <name>DFileViewHelper</name>
    <message>
        <location filename="../interfaces/dfileviewhelper.cpp" line="598"/>
        <source>Add tag &quot;%1&quot;</source>
        <translation>Add tag &quot;%1&quot;</translation>
    </message>
</context>
<context>
    <name>DStatusBar</name>
    <message>
        <location filename="../views/dstatusbar.cpp" line="66"/>
        <source>%1 item</source>
        <translation>%1 item</translation>
    </message>
    <message>
        <location filename="../views/dstatusbar.cpp" line="67"/>
        <source>%1 items</source>
        <translation>%1 items</translation>
    </message>
    <message>
        <location filename="../views/dstatusbar.cpp" line="68"/>
        <source>%1 item selected</source>
        <translation>%1 item selected</translation>
    </message>
    <message>
        <location filename="../views/dstatusbar.cpp" line="69"/>
        <source>%1 items selected</source>
        <translation>%1 items selected</translation>
    </message>
    <message>
        <location filename="../views/dstatusbar.cpp" line="70"/>
        <source>%1 folder selected (contains %2)</source>
        <translation>%1 folder selected (contains %2)</translation>
    </message>
    <message>
        <location filename="../views/dstatusbar.cpp" line="71"/>
        <source>%1 folders selected (contains %2)</source>
        <translation>%1 folders selected (contains %2)</translation>
    </message>
    <message>
        <location filename="../views/dstatusbar.cpp" line="72"/>
        <source>%1 file selected (%2)</source>
        <translation>%1 file selected (%2)</translation>
    </message>
    <message>
        <location filename="../views/dstatusbar.cpp" line="73"/>
        <source>%1 files selected (%2)</source>
        <translation>%1 files selected (%2)</translation>
    </message>
    <message>
        <location filename="../views/dstatusbar.cpp" line="74"/>
        <source>%1 folder selected</source>
        <translation>%1 folder selected</translation>
    </message>
    <message>
        <location filename="../views/dstatusbar.cpp" line="168"/>
        <source>Filter</source>
        <translation>Filter</translation>
    </message>
    <message>
        <location filename="../views/dstatusbar.cpp" line="178"/>
        <source>Save as:</source>
        <translation>Save as:</translation>
    </message>
    <message>
        <location filename="../views/dstatusbar.cpp" line="519"/>
        <source>Loading...</source>
        <translation>Loading...</translation>
    </message>
</context>
<context>
    <name>DTaskDialog</name>
    <message>
        <location filename="../../dialogs/dtaskdialog.cpp" line="80"/>
        <source>This action is not supported</source>
        <translation>This action is not supported</translation>
    </message>
    <message>
        <location filename="../../dialogs/dtaskdialog.cpp" line="338"/>
        <source>The File Vault is progressing delete task, please do nothing!</source>
        <translation type="unfinished"></translation>
    </message>
    <message>
        <location filename="../../dialogs/dtaskdialog.cpp" line="670"/>
        <source>Erasing disc %1, please wait...</source>
        <translation>Erasing disc %1, please wait...</translation>
    </message>
    <message>
        <location filename="../../dialogs/dtaskdialog.cpp" line="671"/>
        <source>Burning disc %1, please wait...</source>
        <translation>Burning disc %1, please wait...</translation>
    </message>
    <message>
        <location filename="../../dialogs/dtaskdialog.cpp" line="676"/>
        <source>Writing data...</source>
        <translation>Writing data...</translation>
    </message>
    <message>
        <location filename="../../dialogs/dtaskdialog.cpp" line="677"/>
        <source>Verifying data...</source>
        <translation>Verifying data...</translation>
    </message>
    <message>
        <location filename="../../dialogs/dtaskdialog.cpp" line="727"/>
        <source>Copying %1</source>
        <translation>Copying %1</translation>
    </message>
    <message>
        <location filename="../../dialogs/dtaskdialog.cpp" line="728"/>
        <location filename="../../dialogs/dtaskdialog.cpp" line="732"/>
        <location filename="../../dialogs/dtaskdialog.cpp" line="735"/>
        <source>to %2</source>
        <translation>to %2</translation>
    </message>
    <message>
        <location filename="../../dialogs/dtaskdialog.cpp" line="751"/>
        <source>%1 already exists in target folder</source>
        <translation>%1 already exists in target folder</translation>
    </message>
    <message>
        <location filename="../../dialogs/dtaskdialog.cpp" line="752"/>
        <source>Original path %1 Target path %2</source>
        <translation>Original path %1 Target path %2</translation>
    </message>
    <message>
        <location filename="../../dialogs/dtaskdialog.cpp" line="731"/>
        <source>Moving %1</source>
        <translation>Moving %1</translation>
    </message>
    <message>
        <location filename="../../dialogs/dtaskdialog.cpp" line="734"/>
        <source>Restoring %1</source>
        <translation>Restoring %1</translation>
    </message>
    <message>
        <location filename="../../dialogs/dtaskdialog.cpp" line="737"/>
        <source>Deleting %1</source>
        <translation>Deleting %1</translation>
    </message>
    <message>
        <location filename="../../dialogs/dtaskdialog.cpp" line="740"/>
        <source>Trashing %1</source>
        <translation>Trashing %1</translation>
    </message>
    <message>
        <location filename="../../dialogs/dtaskdialog.cpp" line="748"/>
        <source>Calculating space, please wait</source>
        <translation>Calculating space, please wait</translation>
    </message>
    <message>
        <location filename="../../dialogs/dtaskdialog.cpp" line="763"/>
        <source>Merge</source>
        <translation>Merge</translation>
    </message>
    <message>
        <location filename="../../dialogs/dtaskdialog.cpp" line="766"/>
        <source>Replace</source>
        <translation>Replace</translation>
    </message>
</context>
<context>
    <name>DeepinStorage</name>
    <message>
        <location filename="../devicemanagement/dfmudisks2deviceinfo.cpp" line="114"/>
        <location filename="../devicemanagement/dfmudisks2deviceinfo.cpp" line="129"/>
        <location filename="../models/dfmrootfileinfo.cpp" line="721"/>
        <source>%1 Volume</source>
        <translation>%1 Volume</translation>
    </message>
    <message>
        <location filename="../deviceinfo/udiskdeviceinfo.cpp" line="53"/>
        <source>Data Disk</source>
        <comment>Data Partition</comment>
        <translation>Data Disk</translation>
    </message>
    <message>
        <location filename="../models/dfmrootfileinfo.cpp" line="716"/>
        <source>%1 Drive</source>
        <translation>%1 Drive</translation>
    </message>
    <message>
        <location filename="../models/dfmrootfileinfo.cpp" line="700"/>
        <source>Blank %1 Disc</source>
        <translation>Blank %1 Disc</translation>
    </message>
    <message>
        <location filename="../models/dfmrootfileinfo.cpp" line="719"/>
        <source>%1 Encrypted</source>
        <translation>%1 Encrypted</translation>
    </message>
</context>
<context>
    <name>DialogManager</name>
    <message>
        <location filename="../dialogs/dialogmanager.cpp" line="407"/>
        <location filename="../dialogs/dialogmanager.cpp" line="1043"/>
        <location filename="../dialogs/dialogmanager.cpp" line="1058"/>
        <source>Operation failed!</source>
        <translation>Operation failed!</translation>
    </message>
    <message>
        <location filename="../dialogs/dialogmanager.cpp" line="408"/>
        <source>Target folder is inside the source folder!</source>
        <translation>Target folder is inside the source folder!</translation>
    </message>
    <message>
        <location filename="../dialogs/dialogmanager.cpp" line="410"/>
        <location filename="../dialogs/dialogmanager.cpp" line="626"/>
        <location filename="../dialogs/dialogmanager.cpp" line="964"/>
        <location filename="../dialogs/dialogmanager.cpp" line="977"/>
        <location filename="../dialogs/dialogmanager.cpp" line="986"/>
        <location filename="../dialogs/dialogmanager.cpp" line="1004"/>
        <location filename="../dialogs/dialogmanager.cpp" line="1050"/>
        <location filename="../dialogs/dialogmanager.cpp" line="1061"/>
        <location filename="../dialogs/dialogmanager.cpp" line="1090"/>
        <location filename="../dialogs/dialogmanager.cpp" line="1490"/>
        <source>OK</source>
        <translation>OK</translation>
    </message>
    <message>
        <location filename="../dialogs/dialogmanager.cpp" line="433"/>
        <source>Do you want to run %1 or display its content?</source>
        <translation>Do you want to run %1 or display its content?</translation>
    </message>
    <message>
        <location filename="../dialogs/dialogmanager.cpp" line="434"/>
        <source>It is an executable text file.</source>
        <translation>It is an executable text file.</translation>
    </message>
    <message>
        <location filename="../dialogs/dialogmanager.cpp" line="437"/>
        <location filename="../dialogs/dialogmanager.cpp" line="461"/>
        <location filename="../dialogs/dialogmanager.cpp" line="477"/>
        <location filename="../dialogs/dialogmanager.cpp" line="523"/>
        <location filename="../dialogs/dialogmanager.cpp" line="549"/>
        <location filename="../dialogs/dialogmanager.cpp" line="643"/>
        <location filename="../dialogs/dialogmanager.cpp" line="694"/>
        <location filename="../dialogs/dialogmanager.cpp" line="856"/>
        <location filename="../dialogs/dialogmanager.cpp" line="885"/>
        <location filename="../dialogs/dialogmanager.cpp" line="1130"/>
        <location filename="../dialogs/dialogmanager.cpp" line="1214"/>
        <source>Cancel</source>
        <translation>Cancel</translation>
    </message>
    <message>
        <location filename="../dialogs/dialogmanager.cpp" line="437"/>
        <location filename="../dialogs/dialogmanager.cpp" line="463"/>
        <location filename="../dialogs/dialogmanager.cpp" line="478"/>
        <source>Run</source>
        <translation>Run</translation>
    </message>
    <message>
        <location filename="../dialogs/dialogmanager.cpp" line="437"/>
        <location filename="../dialogs/dialogmanager.cpp" line="462"/>
        <source>Run in terminal</source>
        <translation>Run in terminal</translation>
    </message>
    <message>
        <location filename="../dialogs/dialogmanager.cpp" line="437"/>
        <source>Display</source>
        <translation>Display</translation>
    </message>
    <message>
        <location filename="../dialogs/dialogmanager.cpp" line="460"/>
        <source>It is an executable file.</source>
        <translation>It is an executable file.</translation>
    </message>
    <message>
        <location filename="../dialogs/dialogmanager.cpp" line="476"/>
        <source>This file is not executable, do you want to add the execute permission and run?</source>
        <translation>This file is not executable, do you want to add the execute permission and run?</translation>
    </message>
    <message>
        <location filename="../dialogs/dialogmanager.cpp" line="490"/>
        <source>&quot;%1&quot; already exists, please use another name.</source>
        <translation>&quot;%1&quot; already exists, please use another name.</translation>
    </message>
    <message>
        <location filename="../dialogs/dialogmanager.cpp" line="492"/>
        <location filename="../dialogs/dialogmanager.cpp" line="507"/>
        <location filename="../dialogs/dialogmanager.cpp" line="615"/>
        <location filename="../dialogs/dialogmanager.cpp" line="885"/>
        <location filename="../dialogs/dialogmanager.cpp" line="1238"/>
        <location filename="../dialogs/dialogmanager.cpp" line="1333"/>
        <location filename="../dialogs/dialogmanager.h" line="148"/>
        <source>Confirm</source>
        <translation>Confirm</translation>
    </message>
    <message>
        <location filename="../dialogs/dialogmanager.cpp" line="505"/>
        <source>The file name must not contain ..</source>
        <translation type="unfinished"></translation>
    </message>
    <message>
        <location filename="../dialogs/dialogmanager.cpp" line="518"/>
        <source>Are you sure you want to erase all data on the disc?</source>
        <translation>Are you sure you want to erase all data on the disc?</translation>
    </message>
    <message>
        <location filename="../dialogs/dialogmanager.cpp" line="523"/>
        <source>Erase</source>
        <translation>Erase</translation>
    </message>
    <message>
        <location filename="../dialogs/dialogmanager.cpp" line="545"/>
        <source>How do you want to use this disc?</source>
        <translation>How do you want to use this disc?</translation>
    </message>
    <message>
        <location filename="../dialogs/dialogmanager.cpp" line="549"/>
        <source>Burn image</source>
        <translation>Burn image</translation>
    </message>
    <message>
        <location filename="../dialogs/dialogmanager.cpp" line="549"/>
        <source>Burn files</source>
        <translation>Burn files</translation>
    </message>
    <message>
        <location filename="../dialogs/dialogmanager.cpp" line="577"/>
        <source>Disc erase failed</source>
        <translation>Disc erase failed</translation>
    </message>
    <message>
        <location filename="../dialogs/dialogmanager.cpp" line="581"/>
        <source>Burn process failed</source>
        <translation>Burn process failed</translation>
    </message>
    <message>
        <location filename="../dialogs/dialogmanager.cpp" line="584"/>
        <source>Checking process failed</source>
        <translation type="unfinished"></translation>
    </message>
    <message>
        <location filename="../dialogs/dialogmanager.cpp" line="587"/>
        <source>%1: %2</source>
        <translation>%1: %2</translation>
    </message>
    <message>
        <location filename="../dialogs/dialogmanager.cpp" line="604"/>
        <location filename="../dialogs/dialogmanager.cpp" line="614"/>
        <source>Show details</source>
        <translation>Show details</translation>
    </message>
    <message>
        <location filename="../dialogs/dialogmanager.cpp" line="608"/>
        <source>Hide details</source>
        <translation>Hide details</translation>
    </message>
    <message>
        <location filename="../dialogs/dialogmanager.cpp" line="609"/>
        <source>Error</source>
        <translation>Error</translation>
    </message>
    <message>
        <location filename="../dialogs/dialogmanager.cpp" line="636"/>
        <source>Permanently delete %1?</source>
        <translation>Permanently delete %1?</translation>
    </message>
    <message>
        <location filename="../dialogs/dialogmanager.cpp" line="637"/>
        <source>Permanently delete %1 items?</source>
        <translation>Permanently delete %1 items?</translation>
    </message>
    <message>
        <location filename="../dialogs/dialogmanager.cpp" line="643"/>
        <source>Delete</source>
        <translation>Delete</translation>
    </message>
    <message>
        <location filename="../dialogs/dialogmanager.cpp" line="654"/>
        <source>Empty</source>
        <translation>Empty</translation>
    </message>
    <message>
        <location filename="../dialogs/dialogmanager.cpp" line="691"/>
        <source>Sorry, unable to locate your bookmark directory, remove it?</source>
        <translation>Sorry, unable to locate your bookmark directory, remove it?</translation>
    </message>
    <message>
        <location filename="../dialogs/dialogmanager.cpp" line="694"/>
        <source>Remove</source>
        <translation>Remove</translation>
    </message>
    <message>
        <location filename="../dialogs/dialogmanager.cpp" line="854"/>
        <source>Name: </source>
        <translation>Name: </translation>
    </message>
    <message>
        <location filename="../dialogs/dialogmanager.cpp" line="856"/>
        <source>Force unmount</source>
        <translation>Force unmount</translation>
    </message>
    <message>
        <location filename="../dialogs/dialogmanager.cpp" line="879"/>
        <source>%1 that this shortcut refers to has been changed or moved</source>
        <translation>%1 that this shortcut refers to has been changed or moved</translation>
    </message>
    <message>
        <location filename="../dialogs/dialogmanager.cpp" line="883"/>
        <source>Do you want to delete this shortcut？</source>
        <translation>Do you want to delete this shortcut？</translation>
    </message>
    <message>
        <location filename="../dialogs/dialogmanager.cpp" line="975"/>
        <source>Failed, file size must be less than 4GB.</source>
        <translation>Failed, file size must be less than 4GB.</translation>
    </message>
    <message>
        <location filename="../dialogs/dialogmanager.cpp" line="984"/>
        <source>Fail to create symlink, cause:</source>
        <translation>Fail to create symlink, cause:</translation>
    </message>
    <message>
        <location filename="../dialogs/dialogmanager.cpp" line="1002"/>
        <source>The selected files contain system file/directory, and it cannot be deleted</source>
        <translation>The selected files contain system file/directory, and it cannot be deleted</translation>
    </message>
    <message>
        <location filename="../dialogs/dialogmanager.cpp" line="1059"/>
        <location filename="../dialogs/dialogmanager.cpp" line="1081"/>
        <source>You do not have permission to operate file/folder!</source>
        <translation>You do not have permission to operate file/folder!</translation>
    </message>
    <message>
        <location filename="../dialogs/dialogmanager.cpp" line="1103"/>
        <source>Sorry, you don&apos;t have permission to operate the following %1 file/folder(s)!</source>
        <translation>Sorry, you don&apos;t have permission to operate the following %1 file/folder(s)!</translation>
    </message>
    <message>
        <location filename="../dialogs/dialogmanager.cpp" line="1197"/>
        <source>2. Uncheck &quot;Turn on fast startup&quot; and &quot;Hibernate&quot; in shutdown settings and reboot</source>
        <translation>2. Uncheck &quot;Turn on fast startup&quot; and &quot;Hibernate&quot; in shutdown settings and reboot</translation>
    </message>
    <message>
        <location filename="../dialogs/dialogmanager.cpp" line="1198"/>
        <source>3. Reboot and enter %1</source>
        <translation>3. Reboot and enter %1</translation>
    </message>
    <message>
        <location filename="../dialogs/dialogmanager.cpp" line="1330"/>
        <source>Locate to %1 failed!</source>
        <translation type="unfinished"></translation>
    </message>
    <message>
        <location filename="../dialogs/dialogmanager.cpp" line="1437"/>
        <source>Cancle</source>
        <translation type="unfinished"></translation>
    </message>
    <message>
        <location filename="../dialogs/dialogmanager.cpp" line="1438"/>
        <source>Format</source>
        <translation type="unfinished">Format</translation>
    </message>
    <message>
        <location filename="../dialogs/dialogmanager.cpp" line="1439"/>
        <source>To access the device, you must format the disk first. Are you sure you want to format it now?</source>
        <translation type="unfinished"></translation>
    </message>
    <message>
        <location filename="../dialogs/dialogmanager.cpp" line="1488"/>
        <source>Share folder can&apos;t be named after the current username</source>
        <translation>Share folder can&apos;t be named after the current username</translation>
    </message>
    <message>
        <location filename="../dialogs/dialogmanager.cpp" line="1131"/>
        <source>View</source>
        <translation>View</translation>
    </message>
    <message>
        <location filename="../dialogs/dialogmanager.cpp" line="459"/>
        <source>Do you want to run %1?</source>
        <translation>Do you want to run %1?</translation>
    </message>
    <message>
        <location filename="../dialogs/dialogmanager.cpp" line="634"/>
        <source>Are you sure you want to empty %1 item?</source>
        <translation>Are you sure you want to empty %1 item?</translation>
    </message>
    <message>
        <location filename="../dialogs/dialogmanager.cpp" line="635"/>
        <source>Are you sure you want to empty %1 items?</source>
        <translation>Are you sure you want to empty %1 items?</translation>
    </message>
    <message>
        <location filename="../dialogs/dialogmanager.cpp" line="532"/>
        <location filename="../dialogs/dialogmanager.cpp" line="678"/>
        <source>This action cannot be undone</source>
        <translation>This action cannot be undone</translation>
    </message>
    <message>
        <location filename="../dialogs/dialogmanager.cpp" line="853"/>
        <source>Disk is busy, cannot unmount now</source>
        <translation>Disk is busy, cannot unmount now</translation>
    </message>
    <message>
        <location filename="../dialogs/dialogmanager.cpp" line="963"/>
        <source>Unable to copy. Not enough free space on the target disk.</source>
        <translation>Unable to copy. Not enough free space on the target disk.</translation>
    </message>
    <message>
        <location filename="../dialogs/dialogmanager.cpp" line="1045"/>
        <source>Failed to restore %1 file, the target folder is read-only</source>
        <translation>Failed to restore %1 file, the target folder is read-only</translation>
    </message>
    <message>
        <location filename="../dialogs/dialogmanager.cpp" line="1047"/>
        <source>Failed to restore %1 files, the target folder is read-only</source>
        <translation>Failed to restore %1 files, the target folder is read-only</translation>
    </message>
    <message>
        <location filename="../dialogs/dialogmanager.cpp" line="1182"/>
        <source>Mount partition%1 to be read only</source>
        <translation>Mount partition%1 to be read only</translation>
    </message>
    <message>
        <location filename="../dialogs/dialogmanager.cpp" line="1186"/>
        <source>Disks in Windows will be unable to read and write normally if check &quot;Turn on fast startup (recommended)&quot; in Shutdown settings</source>
        <translation>Disks in Windows will be unable to read and write normally if check &quot;Turn on fast startup (recommended)&quot; in Shutdown settings</translation>
    </message>
    <message>
        <location filename="../dialogs/dialogmanager.cpp" line="1190"/>
        <source>Please restore by the following steps to normally access Windows disk</source>
        <translation>Please restore by the following steps to normally access Windows disk</translation>
    </message>
    <message>
        <location filename="../dialogs/dialogmanager.cpp" line="1196"/>
        <source>1. Reboot to enter Windows</source>
        <translation>1. Reboot to enter Windows</translation>
    </message>
    <message>
        <location filename="../dialogs/dialogmanager.cpp" line="1215"/>
        <source>Reboot</source>
        <translation>Reboot</translation>
    </message>
</context>
<context>
    <name>FileController</name>
    <message>
        <location filename="../controllers/filecontroller.cpp" line="548"/>
        <location filename="../controllers/filecontroller.cpp" line="567"/>
        <location filename="../controllers/filecontroller.cpp" line="586"/>
        <source>Kindly Reminder</source>
        <translation>Kindly Reminder</translation>
    </message>
    <message>
        <location filename="../controllers/filecontroller.cpp" line="548"/>
        <location filename="../controllers/filecontroller.cpp" line="567"/>
        <location filename="../controllers/filecontroller.cpp" line="586"/>
        <source>Please install File Roller first and then continue</source>
        <translation>Please install File Roller first and then continue</translation>
    </message>
</context>
<context>
    <name>FileDialogStatusBar</name>
    <message>
        <location filename="../views/filedialogstatusbar.cpp" line="30"/>
        <source>File Name</source>
        <translation>File Name</translation>
    </message>
    <message>
        <location filename="../views/filedialogstatusbar.cpp" line="31"/>
        <source>Format</source>
        <translation>Format</translation>
    </message>
    <message>
        <location filename="../views/filedialogstatusbar.cpp" line="44"/>
        <source>Cancel</source>
        <translation>Cancel</translation>
    </message>
    <message>
        <location filename="../views/filedialogstatusbar.cpp" line="66"/>
        <source>Save</source>
        <translation>Save</translation>
    </message>
    <message>
        <location filename="../views/filedialogstatusbar.cpp" line="66"/>
        <source>Open</source>
        <translation>Open</translation>
    </message>
    <message>
        <location filename="../views/filedialogstatusbar.cpp" line="71"/>
        <source>Save File</source>
        <translation>Save File</translation>
    </message>
    <message>
        <location filename="../views/filedialogstatusbar.cpp" line="71"/>
        <source>Open File</source>
        <translation>Open File</translation>
    </message>
</context>
<context>
    <name>FileIconItem</name>
    <message>
        <location filename="../views/fileitem.cpp" line="116"/>
        <source>Contains invalid characters (any of &quot;&apos;/\[]:|&lt;&gt;+=;,?*)</source>
        <translation type="unfinished"></translation>
    </message>
</context>
<context>
    <name>FileJob</name>
    <message>
        <location filename="../../fileoperations/filejob.cpp" line="173"/>
        <source>copy</source>
        <translation>copy</translation>
    </message>
    <message>
        <location filename="../../fileoperations/filejob.cpp" line="736"/>
        <location filename="../../fileoperations/filejob.cpp" line="948"/>
        <location filename="../../fileoperations/filejob.cpp" line="957"/>
        <location filename="../../fileoperations/filejob.cpp" line="1032"/>
        <location filename="../../fileoperations/filejob.cpp" line="1242"/>
        <location filename="../../fileoperations/filejob.cpp" line="1251"/>
        <source>Data verification successful.</source>
        <translation>Data verification successful.</translation>
    </message>
    <message>
        <location filename="../../fileoperations/filejob.cpp" line="736"/>
        <location filename="../../fileoperations/filejob.cpp" line="1032"/>
        <source>Data verification failed.</source>
        <translation>Data verification failed.</translation>
    </message>
    <message>
        <location filename="../../fileoperations/filejob.cpp" line="740"/>
        <location filename="../../fileoperations/filejob.cpp" line="961"/>
        <location filename="../../fileoperations/filejob.cpp" line="1036"/>
        <location filename="../../fileoperations/filejob.cpp" line="1255"/>
        <source>Burn process completed</source>
        <translation>Burn process completed</translation>
    </message>
    <message>
        <location filename="../../fileoperations/filejob.cpp" line="1419"/>
        <source>%1 s</source>
        <translation>%1 s</translation>
    </message>
    <message>
        <location filename="../../fileoperations/filejob.cpp" line="1423"/>
        <source>%1 m %2 s</source>
        <translation>%1 m %2 s</translation>
    </message>
    <message>
        <location filename="../../fileoperations/filejob.cpp" line="1428"/>
        <source>%1 h %2 m %3 s</source>
        <translation>%1 h %2 m %3 s</translation>
    </message>
    <message>
        <location filename="../../fileoperations/filejob.cpp" line="1435"/>
        <source>%1 d %2 h %3 m %4 s</source>
        <translation>%1 d %2 h %3 m %4 s</translation>
    </message>
    <message>
        <location filename="../../fileoperations/filejob.cpp" line="3139"/>
        <source>%1 is a duplicate file.</source>
        <translation>%1 is a duplicate file.</translation>
    </message>
    <message>
        <location filename="../../fileoperations/filejob.cpp" line="3142"/>
        <source>Insufficient disc space.</source>
        <translation>Insufficient disc space.</translation>
    </message>
    <message>
        <location filename="../../fileoperations/filejob.cpp" line="3145"/>
        <source>Lost connection to drive.</source>
        <translation>Lost connection to drive.</translation>
    </message>
    <message>
        <location filename="../../fileoperations/filejob.cpp" line="3148"/>
        <source>The CD/DVD drive is not ready. Try another disc.</source>
        <translation>The CD/DVD drive is not ready. Try another disc.</translation>
    </message>
    <message>
        <location filename="../../fileoperations/filejob.cpp" line="3151"/>
        <source>The CD/DVD drive is busy. Exit the program using the drive, and insert the drive again.</source>
        <translation>The CD/DVD drive is busy. Exit the program using the drive, and insert the drive again.</translation>
    </message>
    <message>
        <location filename="../../fileoperations/filejob.cpp" line="3158"/>
        <source>Unknown error</source>
        <translation>Unknown error</translation>
    </message>
    <message>
        <location filename="../../fileoperations/filejob.h" line="293"/>
        <source>Device disconnected</source>
        <translation type="unfinished"></translation>
    </message>
</context>
<context>
    <name>GenerateSettingTranslate</name>
    <message>
        <location filename="../configure/global-setting-template-fedora.js" line="5"/>
        <location filename="../configure/global-setting-template-pro.js" line="5"/>
        <location filename="../configure/global-setting-template.js" line="5"/>
        <source>Basic</source>
        <translation>Basic</translation>
    </message>
    <message>
        <location filename="../configure/global-setting-template-fedora.js" line="9"/>
        <location filename="../configure/global-setting-template-pro.js" line="9"/>
        <location filename="../configure/global-setting-template.js" line="9"/>
        <source>Open behavior</source>
        <translation>Open behavior</translation>
    </message>
    <message>
        <location filename="../configure/global-setting-template-fedora.js" line="14"/>
        <location filename="../configure/global-setting-template-pro.js" line="14"/>
        <location filename="../configure/global-setting-template.js" line="14"/>
        <source>Always open folder in new window</source>
        <translation>Always open folder in new window</translation>
    </message>
    <message>
        <location filename="../configure/global-setting-template-fedora.js" line="19"/>
        <location filename="../configure/global-setting-template-pro.js" line="19"/>
        <location filename="../configure/global-setting-template.js" line="19"/>
        <source>Open file:</source>
        <translation>Open file:</translation>
    </message>
    <message>
        <location filename="../configure/global-setting-template-fedora.js" line="22"/>
        <location filename="../configure/global-setting-template-pro.js" line="22"/>
        <location filename="../configure/global-setting-template.js" line="22"/>
        <source>Click</source>
        <translation>Click</translation>
    </message>
    <message>
        <location filename="../configure/global-setting-template-fedora.js" line="23"/>
        <location filename="../configure/global-setting-template-pro.js" line="23"/>
        <location filename="../configure/global-setting-template.js" line="23"/>
        <source>Double click</source>
        <translation>Double click</translation>
    </message>
    <message>
        <location filename="../configure/global-setting-template-fedora.js" line="31"/>
        <location filename="../configure/global-setting-template-pro.js" line="31"/>
        <location filename="../configure/global-setting-template.js" line="31"/>
        <source>New window and tab</source>
        <translation>New window and tab</translation>
    </message>
    <message>
        <location filename="../configure/global-setting-template-fedora.js" line="35"/>
        <location filename="../configure/global-setting-template-pro.js" line="35"/>
        <location filename="../configure/global-setting-template.js" line="35"/>
        <source>Open from default window:</source>
        <translation>Open from default window:</translation>
    </message>
    <message>
        <location filename="../configure/global-setting-template-fedora.js" line="39"/>
        <location filename="../configure/global-setting-template-fedora.js" line="68"/>
        <location filename="../configure/global-setting-template-pro.js" line="39"/>
        <location filename="../configure/global-setting-template-pro.js" line="68"/>
        <location filename="../configure/global-setting-template.js" line="39"/>
        <location filename="../configure/global-setting-template.js" line="68"/>
        <source>Computer</source>
        <translation>Computer</translation>
    </message>
    <message>
        <location filename="../configure/global-setting-template-fedora.js" line="40"/>
        <location filename="../configure/global-setting-template-fedora.js" line="69"/>
        <location filename="../configure/global-setting-template-pro.js" line="40"/>
        <location filename="../configure/global-setting-template-pro.js" line="69"/>
        <location filename="../configure/global-setting-template.js" line="40"/>
        <location filename="../configure/global-setting-template.js" line="69"/>
        <source>Home</source>
        <translation>Home</translation>
    </message>
    <message>
        <location filename="../configure/global-setting-template-fedora.js" line="41"/>
        <location filename="../configure/global-setting-template-fedora.js" line="70"/>
        <location filename="../configure/global-setting-template-pro.js" line="41"/>
        <location filename="../configure/global-setting-template-pro.js" line="70"/>
        <location filename="../configure/global-setting-template.js" line="41"/>
        <location filename="../configure/global-setting-template.js" line="70"/>
        <source>Desktop</source>
        <translation>Desktop</translation>
    </message>
    <message>
        <location filename="../configure/global-setting-template-fedora.js" line="42"/>
        <location filename="../configure/global-setting-template-fedora.js" line="71"/>
        <location filename="../configure/global-setting-template-pro.js" line="42"/>
        <location filename="../configure/global-setting-template-pro.js" line="71"/>
        <location filename="../configure/global-setting-template.js" line="42"/>
        <location filename="../configure/global-setting-template.js" line="71"/>
        <source>Videos</source>
        <translation>Videos</translation>
    </message>
    <message>
        <location filename="../configure/global-setting-template-fedora.js" line="43"/>
        <location filename="../configure/global-setting-template-fedora.js" line="72"/>
        <location filename="../configure/global-setting-template-pro.js" line="43"/>
        <location filename="../configure/global-setting-template-pro.js" line="72"/>
        <location filename="../configure/global-setting-template.js" line="43"/>
        <location filename="../configure/global-setting-template.js" line="72"/>
        <source>Music</source>
        <translation>Music</translation>
    </message>
    <message>
        <location filename="../configure/global-setting-template-fedora.js" line="44"/>
        <location filename="../configure/global-setting-template-fedora.js" line="73"/>
        <location filename="../configure/global-setting-template-pro.js" line="44"/>
        <location filename="../configure/global-setting-template-pro.js" line="73"/>
        <location filename="../configure/global-setting-template.js" line="44"/>
        <location filename="../configure/global-setting-template.js" line="73"/>
        <source>Pictures</source>
        <translation>Pictures</translation>
    </message>
    <message>
        <location filename="../configure/global-setting-template-fedora.js" line="45"/>
        <location filename="../configure/global-setting-template-fedora.js" line="74"/>
        <location filename="../configure/global-setting-template-pro.js" line="45"/>
        <location filename="../configure/global-setting-template-pro.js" line="74"/>
        <location filename="../configure/global-setting-template.js" line="45"/>
        <location filename="../configure/global-setting-template.js" line="74"/>
        <source>Documents</source>
        <translation>Documents</translation>
    </message>
    <message>
        <location filename="../configure/global-setting-template-fedora.js" line="46"/>
        <location filename="../configure/global-setting-template-fedora.js" line="75"/>
        <location filename="../configure/global-setting-template-pro.js" line="46"/>
        <location filename="../configure/global-setting-template-pro.js" line="75"/>
        <location filename="../configure/global-setting-template.js" line="46"/>
        <location filename="../configure/global-setting-template.js" line="75"/>
        <source>Downloads</source>
        <translation>Downloads</translation>
    </message>
    <message>
        <location filename="../configure/global-setting-template-fedora.js" line="63"/>
        <location filename="../configure/global-setting-template-pro.js" line="63"/>
        <location filename="../configure/global-setting-template.js" line="63"/>
        <source>Open in new tab:</source>
        <translation>Open in new tab:</translation>
    </message>
    <message>
        <location filename="../configure/global-setting-template-fedora.js" line="67"/>
        <location filename="../configure/global-setting-template-pro.js" line="67"/>
        <location filename="../configure/global-setting-template.js" line="67"/>
        <source>Current Directory</source>
        <translation>Current Directory</translation>
    </message>
    <message>
        <location filename="../configure/global-setting-template-fedora.js" line="95"/>
        <location filename="../configure/global-setting-template-pro.js" line="95"/>
        <location filename="../configure/global-setting-template.js" line="95"/>
        <source>View</source>
        <translation>View</translation>
    </message>
    <message>
        <location filename="../configure/global-setting-template-fedora.js" line="99"/>
        <location filename="../configure/global-setting-template-pro.js" line="99"/>
        <location filename="../configure/global-setting-template.js" line="99"/>
        <source>Default size:</source>
        <translation>Default size:</translation>
    </message>
    <message>
        <location filename="../configure/global-setting-template-fedora.js" line="102"/>
        <location filename="../configure/global-setting-template-pro.js" line="102"/>
        <location filename="../configure/global-setting-template.js" line="102"/>
        <source>Extra small</source>
        <translation>Extra small</translation>
    </message>
    <message>
        <location filename="../configure/global-setting-template-fedora.js" line="103"/>
        <location filename="../configure/global-setting-template-pro.js" line="103"/>
        <location filename="../configure/global-setting-template.js" line="103"/>
        <source>Small</source>
        <translation>Small</translation>
    </message>
    <message>
        <location filename="../configure/global-setting-template-fedora.js" line="104"/>
        <location filename="../configure/global-setting-template-pro.js" line="104"/>
        <location filename="../configure/global-setting-template.js" line="104"/>
        <source>Medium</source>
        <translation>Medium</translation>
    </message>
    <message>
        <location filename="../configure/global-setting-template-fedora.js" line="105"/>
        <location filename="../configure/global-setting-template-pro.js" line="105"/>
        <location filename="../configure/global-setting-template.js" line="105"/>
        <source>Large</source>
        <translation>Large</translation>
    </message>
    <message>
        <location filename="../configure/global-setting-template-fedora.js" line="106"/>
        <location filename="../configure/global-setting-template-pro.js" line="106"/>
        <location filename="../configure/global-setting-template.js" line="106"/>
        <source>Extra large</source>
        <translation>Extra large</translation>
    </message>
    <message>
        <location filename="../configure/global-setting-template-fedora.js" line="112"/>
        <location filename="../configure/global-setting-template-pro.js" line="112"/>
        <location filename="../configure/global-setting-template.js" line="112"/>
        <source>Default view:</source>
        <translation>Default view:</translation>
    </message>
    <message>
        <location filename="../configure/global-setting-template-fedora.js" line="116"/>
        <location filename="../configure/global-setting-template-pro.js" line="116"/>
        <location filename="../configure/global-setting-template.js" line="116"/>
        <source>Icon</source>
        <translation>Icon</translation>
    </message>
    <message>
        <location filename="../configure/global-setting-template-fedora.js" line="117"/>
        <location filename="../configure/global-setting-template-pro.js" line="117"/>
        <location filename="../configure/global-setting-template.js" line="117"/>
        <source>List</source>
        <translation>List</translation>
    </message>
    <message>
        <location filename="../configure/global-setting-template-fedora.js" line="129"/>
        <location filename="../configure/global-setting-template-pro.js" line="129"/>
        <location filename="../configure/global-setting-template.js" line="129"/>
        <source>Hidden files</source>
        <translation>Hidden files</translation>
    </message>
    <message>
        <location filename="../configure/global-setting-template-fedora.js" line="133"/>
        <location filename="../configure/global-setting-template-pro.js" line="133"/>
        <location filename="../configure/global-setting-template.js" line="133"/>
        <source>Show hidden files</source>
        <translation>Show hidden files</translation>
    </message>
    <message>
        <location filename="../configure/global-setting-template-fedora.js" line="139"/>
        <location filename="../configure/global-setting-template-pro.js" line="139"/>
        <location filename="../configure/global-setting-template.js" line="139"/>
        <source>Hide file extension when rename</source>
        <translation>Hide file extension when rename</translation>
    </message>
    <message>
        <location filename="../configure/global-setting-template-fedora.js" line="156"/>
        <location filename="../configure/global-setting-template-pro.js" line="157"/>
        <location filename="../configure/global-setting-template.js" line="157"/>
        <source>Advanced</source>
        <translation>Advanced</translation>
    </message>
    <message>
        <location filename="../configure/global-setting-template-fedora.js" line="160"/>
        <location filename="../configure/global-setting-template-pro.js" line="161"/>
        <location filename="../configure/global-setting-template.js" line="161"/>
        <source>Index</source>
        <translation>Index</translation>
    </message>
    <message>
        <location filename="../configure/global-setting-template-fedora.js" line="164"/>
        <location filename="../configure/global-setting-template-pro.js" line="165"/>
        <location filename="../configure/global-setting-template.js" line="165"/>
        <source>Auto index internal disk</source>
        <translation>Auto index internal disk</translation>
    </message>
    <message>
        <location filename="../configure/global-setting-template-fedora.js" line="170"/>
        <location filename="../configure/global-setting-template-pro.js" line="171"/>
        <location filename="../configure/global-setting-template.js" line="171"/>
        <source>Index external storage device after connected to computer</source>
        <translation>Index external storage device after connected to computer</translation>
    </message>
    <message>
        <location filename="../configure/global-setting-template-fedora.js" line="176"/>
        <location filename="../configure/global-setting-template-pro.js" line="177"/>
        <location filename="../configure/global-setting-template.js" line="177"/>
        <source>Full-Text search</source>
        <translation type="unfinished"></translation>
    </message>
    <message>
        <location filename="../configure/global-setting-template-fedora.js" line="257"/>
        <location filename="../configure/global-setting-template-pro.js" line="257"/>
        <location filename="../configure/global-setting-template.js" line="256"/>
        <source>Use the file chooser dialog of File Manager</source>
        <translation>Use the file chooser dialog of File Manager</translation>
    </message>
    <message>
        <location filename="../configure/global-setting-template-fedora.js" line="265"/>
        <location filename="../configure/global-setting-template-pro.js" line="265"/>
        <location filename="../configure/global-setting-template.js" line="264"/>
        <source>Other</source>
        <translation>Other</translation>
    </message>
    <message>
        <location filename="../configure/global-setting-template-fedora.js" line="269"/>
        <location filename="../configure/global-setting-template-pro.js" line="269"/>
        <location filename="../configure/global-setting-template.js" line="268"/>
        <source>Hide system disk</source>
        <translation>Hide system disk</translation>
    </message>
    <message>
        <location filename="../configure/global-setting-template-fedora.js" line="188"/>
        <location filename="../configure/global-setting-template-pro.js" line="189"/>
        <location filename="../configure/global-setting-template.js" line="189"/>
        <source>Show hidden files in search results</source>
        <translation>Show hidden files in search results</translation>
    </message>
    <message>
        <location filename="../configure/global-setting-template-fedora.js" line="145"/>
        <location filename="../configure/global-setting-template-pro.js" line="145"/>
        <location filename="../configure/global-setting-template.js" line="145"/>
        <source>Display recent file entry in left panel</source>
        <translation>Display recent file entry in left panel</translation>
    </message>
    <message>
        <location filename="../configure/global-setting-template-fedora.js" line="197"/>
        <location filename="../configure/global-setting-template-pro.js" line="198"/>
        <location filename="../configure/global-setting-template.js" line="198"/>
        <source>Preview</source>
        <translation>Preview</translation>
    </message>
    <message>
        <location filename="../configure/global-setting-template-fedora.js" line="201"/>
        <location filename="../configure/global-setting-template-pro.js" line="202"/>
        <source>Compress file preview</source>
        <translation>Compress file preview</translation>
    </message>
    <message>
        <location filename="../configure/global-setting-template-fedora.js" line="208"/>
        <location filename="../configure/global-setting-template-pro.js" line="209"/>
        <location filename="../configure/global-setting-template.js" line="208"/>
        <source>Text preview</source>
        <translation>Text preview</translation>
    </message>
    <message>
        <location filename="../configure/global-setting-template-fedora.js" line="214"/>
        <location filename="../configure/global-setting-template-pro.js" line="215"/>
        <location filename="../configure/global-setting-template.js" line="214"/>
        <source>Document preview</source>
        <translation>Document preview</translation>
    </message>
    <message>
        <location filename="../configure/global-setting-template-fedora.js" line="220"/>
        <location filename="../configure/global-setting-template-pro.js" line="221"/>
        <location filename="../configure/global-setting-template.js" line="220"/>
        <source>Image preview</source>
        <translation>Image preview</translation>
    </message>
    <message>
        <location filename="../configure/global-setting-template-fedora.js" line="226"/>
        <location filename="../configure/global-setting-template-pro.js" line="227"/>
        <location filename="../configure/global-setting-template.js" line="226"/>
        <source>Video preview</source>
        <translation>Video preview</translation>
    </message>
    <message>
        <location filename="../configure/global-setting-template-fedora.js" line="235"/>
        <location filename="../configure/global-setting-template-pro.js" line="235"/>
        <location filename="../configure/global-setting-template.js" line="234"/>
        <source>Mount</source>
        <translation>Mount</translation>
    </message>
    <message>
        <location filename="../configure/global-setting-template-fedora.js" line="239"/>
        <location filename="../configure/global-setting-template-pro.js" line="239"/>
        <location filename="../configure/global-setting-template.js" line="238"/>
        <source>Auto mount</source>
        <translation>Auto mount</translation>
    </message>
    <message>
        <location filename="../configure/global-setting-template-fedora.js" line="245"/>
        <location filename="../configure/global-setting-template-pro.js" line="245"/>
        <location filename="../configure/global-setting-template.js" line="244"/>
        <source>Open after auto mount</source>
        <translation>Open after auto mount</translation>
    </message>
    <message>
        <location filename="../configure/global-setting-template-fedora.js" line="253"/>
        <location filename="../configure/global-setting-template-pro.js" line="253"/>
        <location filename="../configure/global-setting-template.js" line="252"/>
        <source>Dialog</source>
        <translation>Dialog</translation>
    </message>
    <message>
        <location filename="../configure/global-setting-template.js" line="202"/>
        <source>Compressed file preview</source>
        <translation>Compressed file preview</translation>
    </message>
</context>
<context>
    <name>GvfsMountManager</name>
    <message>
        <location filename="../gvfs/gvfsmountmanager.cpp" line="831"/>
        <location filename="../gvfs/gvfsmountmanager.cpp" line="1472"/>
        <location filename="../gvfs/gvfsmountmanager.cpp" line="1479"/>
        <location filename="../gvfs/gvfsmountmanager.cpp" line="1484"/>
        <source>Mounting device error</source>
        <translation>Mounting device error</translation>
    </message>
    <message>
        <location filename="../gvfs/gvfsmountmanager.cpp" line="1608"/>
        <source>No key available to unlock device</source>
        <translation>No key available to unlock device</translation>
    </message>
    <message>
        <location filename="../gvfs/gvfsmountmanager.cpp" line="1691"/>
        <source>The disk is mounted by user &quot;%1&quot;, you cannot unmount it.</source>
        <translation>The disk is mounted by user &quot;%1&quot;, you cannot unmount it.</translation>
    </message>
    <message>
        <location filename="../gvfs/gvfsmountmanager.cpp" line="1694"/>
        <location filename="../gvfs/gvfsmountmanager.cpp" line="1704"/>
        <location filename="../gvfs/gvfsmountmanager.cpp" line="1732"/>
        <location filename="../gvfs/gvfsmountmanager.cpp" line="1853"/>
        <location filename="../gvfs/gvfsmountmanager.cpp" line="1884"/>
        <source>Confirm</source>
        <translation>Confirm</translation>
    </message>
    <message>
        <location filename="../gvfs/gvfsmountmanager.cpp" line="1701"/>
        <location filename="../gvfs/gvfsmountmanager.cpp" line="1881"/>
        <source>Cannot find the mounting device</source>
        <translation>Cannot find the mounting device</translation>
    </message>
    <message>
        <location filename="../gvfs/gvfsmountmanager.cpp" line="1729"/>
        <source>Cannot unmount the device</source>
        <translation>Cannot unmount the device</translation>
    </message>
    <message>
        <location filename="../gvfs/gvfsmountmanager.cpp" line="1849"/>
        <source>Cannot eject the device &quot;%1&quot;</source>
        <translation>Cannot eject the device &quot;%1&quot;</translation>
    </message>
</context>
<context>
    <name>MergedDesktopController</name>
    <message>
        <location filename="../controllers/mergeddesktopcontroller.cpp" line="423"/>
        <location filename="../controllers/mergeddesktopcontroller.cpp" line="443"/>
        <source>Pictures</source>
        <translation>Pictures</translation>
    </message>
    <message>
        <location filename="../controllers/mergeddesktopcontroller.cpp" line="425"/>
        <location filename="../controllers/mergeddesktopcontroller.cpp" line="445"/>
        <source>Music</source>
        <translation>Music</translation>
    </message>
    <message>
        <location filename="../controllers/mergeddesktopcontroller.cpp" line="427"/>
        <location filename="../controllers/mergeddesktopcontroller.cpp" line="447"/>
        <source>Applications</source>
        <translation>Applications</translation>
    </message>
    <message>
        <location filename="../controllers/mergeddesktopcontroller.cpp" line="429"/>
        <location filename="../controllers/mergeddesktopcontroller.cpp" line="449"/>
        <source>Videos</source>
        <translation>Videos</translation>
    </message>
    <message>
        <location filename="../controllers/mergeddesktopcontroller.cpp" line="431"/>
        <location filename="../controllers/mergeddesktopcontroller.cpp" line="451"/>
        <source>Documents</source>
        <translation>Documents</translation>
    </message>
    <message>
        <location filename="../controllers/mergeddesktopcontroller.cpp" line="433"/>
        <location filename="../controllers/mergeddesktopcontroller.cpp" line="453"/>
        <source>Others</source>
        <translation>Others</translation>
    </message>
</context>
<context>
    <name>MimeTypeDisplayManager</name>
    <message>
        <location filename="../controllers/mergeddesktopcontroller.cpp" line="487"/>
        <location filename="../shutil/mimetypedisplaymanager.cpp" line="53"/>
        <source>Directory</source>
        <translation>Directory</translation>
    </message>
    <message>
        <location filename="../controllers/mergeddesktopcontroller.cpp" line="477"/>
        <location filename="../shutil/mimetypedisplaymanager.cpp" line="54"/>
        <location filename="../views/dfmadvancesearchbar.cpp" line="139"/>
        <source>Application</source>
        <translation>Application</translation>
    </message>
    <message>
        <location filename="../controllers/mergeddesktopcontroller.cpp" line="483"/>
        <location filename="../shutil/mimetypedisplaymanager.cpp" line="55"/>
        <location filename="../views/dfmadvancesearchbar.cpp" line="140"/>
        <source>Video</source>
        <translation>Video</translation>
    </message>
    <message>
        <location filename="../controllers/mergeddesktopcontroller.cpp" line="481"/>
        <location filename="../shutil/mimetypedisplaymanager.cpp" line="56"/>
        <location filename="../views/dfmadvancesearchbar.cpp" line="141"/>
        <source>Audio</source>
        <translation>Audio</translation>
    </message>
    <message>
        <location filename="../controllers/mergeddesktopcontroller.cpp" line="479"/>
        <location filename="../shutil/mimetypedisplaymanager.cpp" line="57"/>
        <location filename="../views/dfmadvancesearchbar.cpp" line="142"/>
        <source>Image</source>
        <translation>Image</translation>
    </message>
    <message>
        <location filename="../shutil/mimetypedisplaymanager.cpp" line="58"/>
        <location filename="../views/dfmadvancesearchbar.cpp" line="143"/>
        <source>Archive</source>
        <translation>Archive</translation>
    </message>
    <message>
        <location filename="../controllers/mergeddesktopcontroller.cpp" line="485"/>
        <location filename="../shutil/mimetypedisplaymanager.cpp" line="59"/>
        <location filename="../views/dfmadvancesearchbar.cpp" line="144"/>
        <source>Text</source>
        <translation>Text</translation>
    </message>
    <message>
        <location filename="../shutil/mimetypedisplaymanager.cpp" line="60"/>
        <location filename="../views/dfmadvancesearchbar.cpp" line="145"/>
        <source>Executable</source>
        <translation>Executable</translation>
    </message>
    <message>
        <location filename="../shutil/mimetypedisplaymanager.cpp" line="61"/>
        <location filename="../views/dfmadvancesearchbar.cpp" line="146"/>
        <source>Backup file</source>
        <translation>Backup file</translation>
    </message>
    <message>
        <location filename="../interfaces/dabstractfileinfo.cpp" line="666"/>
        <location filename="../shutil/mimetypedisplaymanager.cpp" line="62"/>
        <source>Unknown</source>
        <translation>Unknown</translation>
    </message>
</context>
<context>
    <name>MountAskPasswordDialog</name>
    <message>
        <location filename="../gvfs/mountaskpassworddialog.cpp" line="48"/>
        <source>Cancel</source>
        <translation>Cancel</translation>
    </message>
    <message>
        <location filename="../gvfs/mountaskpassworddialog.cpp" line="48"/>
        <source>Connect</source>
        <translation>Connect</translation>
    </message>
    <message>
        <location filename="../gvfs/mountaskpassworddialog.cpp" line="52"/>
        <source>Log in as</source>
        <translation>Log in as</translation>
    </message>
    <message>
        <location filename="../gvfs/mountaskpassworddialog.cpp" line="58"/>
        <source>Anonymous</source>
        <translation>Anonymous</translation>
    </message>
    <message>
        <location filename="../gvfs/mountaskpassworddialog.cpp" line="63"/>
        <source>Registered user</source>
        <translation>Registered user</translation>
    </message>
    <message>
        <location filename="../gvfs/mountaskpassworddialog.cpp" line="77"/>
        <source>Username</source>
        <translation>Username</translation>
    </message>
    <message>
        <location filename="../gvfs/mountaskpassworddialog.cpp" line="84"/>
        <source>Domain</source>
        <translation>Domain</translation>
    </message>
    <message>
        <location filename="../gvfs/mountaskpassworddialog.cpp" line="91"/>
        <source>Password</source>
        <translation>Password</translation>
    </message>
    <message>
        <location filename="../gvfs/mountaskpassworddialog.cpp" line="104"/>
        <source>Remember password</source>
        <translation>Remember password</translation>
    </message>
</context>
<context>
    <name>MountSecretDiskAskPasswordDialog</name>
    <message>
        <location filename="../gvfs/mountsecretdiskaskpassworddialog.cpp" line="48"/>
        <source>Cancel</source>
        <translation>Cancel</translation>
    </message>
    <message>
        <location filename="../gvfs/mountsecretdiskaskpassworddialog.cpp" line="48"/>
        <source>Unlock</source>
        <translation>Unlock</translation>
    </message>
    <message>
        <location filename="../gvfs/mountsecretdiskaskpassworddialog.cpp" line="52"/>
        <source>Input password to decrypt the disk</source>
        <translation>Input password to decrypt the disk</translation>
    </message>
</context>
<context>
    <name>MoveToTrashConflictDialog</name>
    <message>
        <location filename="../dialogs/movetotrashconflictdialog.cpp" line="38"/>
        <source>Are you sure you want to permanently delete %1?</source>
        <translation>Are you sure you want to permanently delete %1?</translation>
    </message>
    <message>
        <location filename="../dialogs/movetotrashconflictdialog.cpp" line="37"/>
        <source>This file is too big for the trash</source>
        <translation>This file is too big for the trash</translation>
    </message>
    <message>
        <location filename="../dialogs/movetotrashconflictdialog.cpp" line="41"/>
        <source>The files are too big for the trash</source>
        <translation>The files are too big for the trash</translation>
    </message>
    <message>
        <location filename="../dialogs/movetotrashconflictdialog.cpp" line="42"/>
        <source>Are you sure you want to permanently delete %1 files?</source>
        <translation>Are you sure you want to permanently delete %1 files?</translation>
    </message>
    <message>
        <location filename="../dialogs/movetotrashconflictdialog.cpp" line="62"/>
        <source>Cancel</source>
        <translation>Cancel</translation>
    </message>
    <message>
        <location filename="../dialogs/movetotrashconflictdialog.cpp" line="63"/>
        <source>Delete</source>
        <translation>Delete</translation>
    </message>
</context>
<context>
    <name>OpenWithDialog</name>
    <message>
        <location filename="../dialogs/openwithdialog.cpp" line="223"/>
        <source>Open with</source>
        <translation>Open with</translation>
    </message>
    <message>
        <location filename="../dialogs/openwithdialog.cpp" line="245"/>
        <source>Add other programs</source>
        <translation>Add other programs</translation>
    </message>
    <message>
        <location filename="../dialogs/openwithdialog.cpp" line="246"/>
        <source>Set as default</source>
        <translation>Set as default</translation>
    </message>
    <message>
        <location filename="../dialogs/openwithdialog.cpp" line="248"/>
        <source>Cancel</source>
        <translation>Cancel</translation>
    </message>
    <message>
        <location filename="../dialogs/openwithdialog.cpp" line="249"/>
        <source>Confirm</source>
        <translation>Confirm</translation>
    </message>
    <message>
        <location filename="../dialogs/openwithdialog.cpp" line="253"/>
        <source>Recommended Applications</source>
        <translation>Recommended Applications</translation>
    </message>
    <message>
        <location filename="../dialogs/openwithdialog.cpp" line="255"/>
        <source>Other Applications</source>
        <translation>Other Applications</translation>
    </message>
</context>
<context>
    <name>OperatorCenter</name>
    <message>
        <location filename="../vault/operatorcenter.cpp" line="86"/>
        <source>create config dir failure!</source>
        <translation type="unfinished"></translation>
    </message>
    <message>
        <location filename="../vault/operatorcenter.cpp" line="95"/>
        <source>create password file failure!</source>
        <translation type="unfinished"></translation>
    </message>
    <message>
        <location filename="../vault/operatorcenter.cpp" line="104"/>
        <source>create rsa private key file failure!</source>
        <translation type="unfinished"></translation>
    </message>
    <message>
        <location filename="../vault/operatorcenter.cpp" line="113"/>
        <source>create rsa clipher file failure!</source>
        <translation type="unfinished"></translation>
    </message>
    <message>
        <location filename="../vault/operatorcenter.cpp" line="122"/>
        <source>create password hint file failure!</source>
        <translation type="unfinished"></translation>
    </message>
    <message>
        <location filename="../vault/operatorcenter.cpp" line="142"/>
        <source>write cliphertext failure!</source>
        <translation type="unfinished"></translation>
    </message>
    <message>
        <location filename="../vault/operatorcenter.cpp" line="153"/>
        <source>write password hint failure</source>
        <translation type="unfinished"></translation>
    </message>
    <message>
        <location filename="../vault/operatorcenter.cpp" line="179"/>
        <source>USER_KEY_LENGTH is to long!</source>
        <translation type="unfinished"></translation>
    </message>
    <message>
        <location filename="../vault/operatorcenter.cpp" line="192"/>
        <source>open public key file failure!</source>
        <translation type="unfinished"></translation>
    </message>
    <message>
        <location filename="../vault/operatorcenter.cpp" line="203"/>
        <source>open rsa clipher file failure!</source>
        <translation type="unfinished"></translation>
    </message>
    <message>
        <location filename="../vault/operatorcenter.cpp" line="219"/>
        <location filename="../vault/operatorcenter.cpp" line="367"/>
        <source>open pbkdf2clipher file failure!</source>
        <translation type="unfinished"></translation>
    </message>
    <message>
        <location filename="../vault/operatorcenter.cpp" line="231"/>
        <source>password error!</source>
        <translation type="unfinished"></translation>
    </message>
    <message>
        <location filename="../vault/operatorcenter.cpp" line="243"/>
        <source>user key length error!</source>
        <translation type="unfinished"></translation>
    </message>
    <message>
        <location filename="../vault/operatorcenter.cpp" line="251"/>
        <source>cant&apos;t open local public key file!</source>
        <translation type="unfinished"></translation>
    </message>
    <message>
        <location filename="../vault/operatorcenter.cpp" line="273"/>
        <source>user key error!</source>
        <translation type="unfinished"></translation>
    </message>
    <message>
        <location filename="../vault/operatorcenter.cpp" line="290"/>
        <source>open password hint file failure</source>
        <translation type="unfinished"></translation>
    </message>
    <message>
        <location filename="../vault/operatorcenter.cpp" line="302"/>
        <source>QR code width or height error</source>
        <translation type="unfinished"></translation>
    </message>
</context>
<context>
    <name>PathManager</name>
    <message>
        <location filename="../controllers/pathmanager.cpp" line="59"/>
        <source>Home</source>
        <translation>Home</translation>
    </message>
    <message>
        <location filename="../controllers/pathmanager.cpp" line="60"/>
        <source>Desktop</source>
        <translation>Desktop</translation>
    </message>
    <message>
        <location filename="../controllers/pathmanager.cpp" line="61"/>
        <source>Videos</source>
        <translation>Videos</translation>
    </message>
    <message>
        <location filename="../controllers/pathmanager.cpp" line="62"/>
        <source>Music</source>
        <translation>Music</translation>
    </message>
    <message>
        <location filename="../controllers/pathmanager.cpp" line="63"/>
        <source>Pictures</source>
        <translation>Pictures</translation>
    </message>
    <message>
        <location filename="../controllers/pathmanager.cpp" line="64"/>
        <source>Documents</source>
        <translation>Documents</translation>
    </message>
    <message>
        <location filename="../controllers/pathmanager.cpp" line="65"/>
        <source>Downloads</source>
        <translation>Downloads</translation>
    </message>
    <message>
        <location filename="../controllers/pathmanager.cpp" line="66"/>
        <location filename="../models/trashfileinfo.cpp" line="105"/>
        <source>Trash</source>
        <translation>Trash</translation>
    </message>
    <message>
        <location filename="../controllers/pathmanager.cpp" line="67"/>
        <location filename="../models/dfmrootfileinfo.cpp" line="665"/>
        <location filename="../models/dfmrootfileinfo.cpp" line="693"/>
        <source>System Disk</source>
        <translation>System Disk</translation>
    </message>
    <message>
        <location filename="../controllers/pathmanager.cpp" line="68"/>
        <source>Computers in LAN</source>
        <translation>Computers in LAN</translation>
    </message>
    <message>
        <location filename="../controllers/pathmanager.cpp" line="69"/>
        <source>My Shares</source>
        <translation>My Shares</translation>
    </message>
    <message>
        <location filename="../controllers/pathmanager.cpp" line="70"/>
        <source>Computer</source>
        <translation>Computer</translation>
    </message>
    <message>
        <location filename="../controllers/pathmanager.cpp" line="71"/>
        <source>Recent</source>
        <translation>Recent</translation>
    </message>
    <message>
        <location filename="../controllers/pathmanager.cpp" line="72"/>
        <source>File Vault</source>
        <translation type="unfinished">File Vault</translation>
    </message>
</context>
<context>
    <name>PropertyDialog</name>
    <message>
        <location filename="../dialogs/propertydialog.cpp" line="296"/>
        <source>Basic info</source>
        <translation>Basic info</translation>
    </message>
    <message>
        <location filename="../dialogs/propertydialog.cpp" line="297"/>
        <source>Open with</source>
        <translation>Open with</translation>
    </message>
    <message>
        <location filename="../dialogs/propertydialog.cpp" line="298"/>
        <source>Sharing</source>
        <translation>Sharing</translation>
    </message>
    <message>
        <location filename="../dialogs/propertydialog.cpp" line="299"/>
        <source>Permissions</source>
        <translation>Permissions</translation>
    </message>
    <message>
        <location filename="../dialogs/propertydialog.cpp" line="358"/>
        <source>%1 (%2)</source>
        <translation>%1 (%2)</translation>
    </message>
    <message>
        <location filename="../dialogs/propertydialog.cpp" line="358"/>
        <source>%1</source>
        <translation type="unfinished">%1</translation>
    </message>
    <message>
        <location filename="../dialogs/propertydialog.cpp" line="368"/>
        <source>%1 / %2</source>
        <translation>%1 / %2</translation>
    </message>
    <message>
        <location filename="../dialogs/propertydialog.cpp" line="1190"/>
        <source>Hide this folder</source>
        <translation>Hide this folder</translation>
    </message>
    <message>
        <location filename="../dialogs/propertydialog.cpp" line="1190"/>
        <source>Hide this file</source>
        <translation>Hide this file</translation>
    </message>
    <message>
        <location filename="../dialogs/propertydialog.cpp" line="1518"/>
        <source>Allow to execute as program</source>
        <translation>Allow to execute as program</translation>
    </message>
</context>
<context>
    <name>QObject</name>
    <message>
        <location filename="../dialogs/propertydialog.cpp" line="1101"/>
        <location filename="../interfaces/dfilemenumanager.cpp" line="821"/>
        <location filename="../views/dfmfilebasicinfowidget.cpp" line="225"/>
        <source>Size</source>
        <translation>Size</translation>
    </message>
    <message>
        <location filename="../dialogs/propertydialog.cpp" line="1121"/>
        <location filename="../dialogs/propertydialog.cpp" line="1310"/>
        <location filename="../views/dfmfilebasicinfowidget.cpp" line="234"/>
        <source>Contains</source>
        <translation>Contains</translation>
    </message>
    <message>
        <location filename="../dialogs/propertydialog.cpp" line="1102"/>
        <location filename="../interfaces/dfilemenumanager.cpp" line="822"/>
        <location filename="../views/dfmfilebasicinfowidget.cpp" line="226"/>
        <source>Type</source>
        <translation>Type</translation>
    </message>
    <message>
        <location filename="../dialogs/dmultifilepropertydialog.cpp" line="174"/>
        <location filename="../dialogs/propertydialog.cpp" line="1105"/>
        <location filename="../interfaces/dfilemenumanager.cpp" line="824"/>
        <location filename="../views/dfmfilebasicinfowidget.cpp" line="342"/>
        <source>Time modified</source>
        <translation>Time modified</translation>
    </message>
    <message>
        <location filename="../dialogs/propertydialog.cpp" line="1311"/>
        <source>Free space</source>
        <translation>Free space</translation>
    </message>
    <message>
        <location filename="../dialogs/propertydialog.cpp" line="1306"/>
        <source>Total space</source>
        <translation>Total space</translation>
    </message>
    <message>
        <location filename="../dialogs/propertydialog.cpp" line="1419"/>
        <source>Access denied</source>
        <translation>Access denied</translation>
    </message>
    <message>
        <location filename="../dialogs/propertydialog.cpp" line="1420"/>
        <location filename="../dialogs/propertydialog.cpp" line="1432"/>
        <source>Executable</source>
        <translation>Executable</translation>
    </message>
    <message>
        <location filename="../dialogs/propertydialog.cpp" line="1421"/>
        <location filename="../dialogs/propertydialog.cpp" line="1422"/>
        <source>Write only</source>
        <translation>Write only</translation>
    </message>
    <message>
        <location filename="../dialogs/propertydialog.cpp" line="1423"/>
        <location filename="../dialogs/propertydialog.cpp" line="1424"/>
        <source>Read only</source>
        <translation>Read only</translation>
    </message>
    <message>
        <location filename="../dialogs/propertydialog.cpp" line="1425"/>
        <location filename="../dialogs/propertydialog.cpp" line="1426"/>
        <source>Read-write</source>
        <translation>Read-write</translation>
    </message>
    <message>
        <location filename="../dialogs/propertydialog.cpp" line="1514"/>
        <source>Others</source>
        <translation>Others</translation>
    </message>
    <message>
        <location filename="../dialogs/propertydialog.cpp" line="1512"/>
        <source>Owner</source>
        <translation>Owner</translation>
    </message>
    <message>
        <location filename="../dialogs/propertydialog.cpp" line="1290"/>
        <source>Device type</source>
        <translation>Device type</translation>
    </message>
    <message>
        <location filename="../dialogs/propertydialog.cpp" line="1308"/>
        <source>File system</source>
        <translation>File system</translation>
    </message>
    <message>
        <location filename="../dialogs/propertydialog.cpp" line="1513"/>
        <source>Group</source>
        <translation>Group</translation>
    </message>
    <message>
        <location filename="../dialogs/filepreviewdialog.cpp" line="82"/>
        <location filename="../interfaces/dfilemenumanager.cpp" line="772"/>
        <location filename="../interfaces/dfilemenumanager.cpp" line="775"/>
        <source>Open</source>
        <translation>Open</translation>
    </message>
    <message>
        <location filename="../interfaces/dfilemenumanager.cpp" line="857"/>
        <source>Lock</source>
        <translation type="unfinished"></translation>
    </message>
    <message>
        <location filename="../interfaces/dfilemenumanager.cpp" line="858"/>
        <source>Auto lock</source>
        <translation type="unfinished"></translation>
    </message>
    <message>
        <location filename="../interfaces/dfilemenumanager.cpp" line="859"/>
        <source>Never</source>
        <translation type="unfinished"></translation>
    </message>
    <message>
        <location filename="../interfaces/dfilemenumanager.cpp" line="860"/>
        <source>5 minutes</source>
        <translation type="unfinished"></translation>
    </message>
    <message>
        <location filename="../interfaces/dfilemenumanager.cpp" line="861"/>
        <source>10 minutes</source>
        <translation type="unfinished"></translation>
    </message>
    <message>
        <location filename="../interfaces/dfilemenumanager.cpp" line="862"/>
        <source>20 minutes</source>
        <translation type="unfinished"></translation>
    </message>
    <message>
        <location filename="../interfaces/dfilemenumanager.cpp" line="863"/>
        <source>Remove File Vault</source>
        <translation type="unfinished"></translation>
    </message>
    <message>
        <location filename="../interfaces/dfilemenumanager.cpp" line="864"/>
        <source>Unlock</source>
        <translation type="unfinished">Unlock</translation>
    </message>
    <message>
        <location filename="../interfaces/dfilemenumanager.cpp" line="865"/>
        <source>Unlock by key</source>
        <translation type="unfinished"></translation>
    </message>
    <message>
        <location filename="../dialogs/filepreviewdialog.cpp" line="198"/>
        <location filename="../dialogs/filepreviewdialog.cpp" line="218"/>
        <source>Size: %1</source>
        <translation>Size: %1</translation>
    </message>
    <message>
        <location filename="../dialogs/filepreviewdialog.cpp" line="199"/>
        <source>Type: %1</source>
        <translation>Type: %1</translation>
    </message>
    <message>
        <location filename="../dialogs/filepreviewdialog.cpp" line="211"/>
        <source>Size: 0</source>
        <translation>Size: 0</translation>
    </message>
    <message>
        <location filename="../dialogs/filepreviewdialog.cpp" line="217"/>
        <source>Items: %1</source>
        <translation>Items: %1</translation>
    </message>
    <message>
        <location filename="../controllers/dfmsidebarbookmarkitemhandler.cpp" line="91"/>
        <location filename="../controllers/dfmsidebardefaultitemhandler.cpp" line="85"/>
        <location filename="../controllers/dfmsidebartagitemhandler.cpp" line="65"/>
        <location filename="../interfaces/dfilemenumanager.cpp" line="773"/>
        <location filename="../interfaces/dfilemenumanager.cpp" line="776"/>
        <location filename="../interfaces/dfmcrumbbar.cpp" line="597"/>
        <location filename="../interfaces/dfmsidebariteminterface.cpp" line="56"/>
        <source>Open in new window</source>
        <translation>Open in new window</translation>
    </message>
    <message>
        <location filename="../controllers/dfmsidebarbookmarkitemhandler.cpp" line="95"/>
        <location filename="../controllers/dfmsidebardefaultitemhandler.cpp" line="89"/>
        <location filename="../controllers/dfmsidebartagitemhandler.cpp" line="69"/>
        <location filename="../interfaces/dfilemenumanager.cpp" line="774"/>
        <location filename="../interfaces/dfilemenumanager.cpp" line="777"/>
        <location filename="../interfaces/dfmcrumbbar.cpp" line="601"/>
        <location filename="../interfaces/dfmsidebariteminterface.cpp" line="60"/>
        <source>Open in new tab</source>
        <translation>Open in new tab</translation>
    </message>
    <message>
        <location filename="../interfaces/dfilemenumanager.cpp" line="779"/>
        <source>Open with</source>
        <translation>Open with</translation>
    </message>
    <message>
        <location filename="../interfaces/dfilemenumanager.cpp" line="782"/>
        <source>Compress</source>
        <translation>Compress</translation>
    </message>
    <message>
        <location filename="../interfaces/dfilemenumanager.cpp" line="783"/>
        <source>Extract</source>
        <translation>Extract</translation>
    </message>
    <message>
        <location filename="../interfaces/dfilemenumanager.cpp" line="784"/>
        <source>Extract here</source>
        <translation>Extract here</translation>
    </message>
    <message>
        <location filename="../interfaces/dfilemenumanager.cpp" line="785"/>
        <source>Cut</source>
        <translation>Cut</translation>
    </message>
    <message>
        <location filename="../interfaces/dfilemenumanager.cpp" line="786"/>
        <source>Copy</source>
        <translation>Copy</translation>
    </message>
    <message>
        <location filename="../interfaces/dfilemenumanager.cpp" line="787"/>
        <source>Paste</source>
        <translation>Paste</translation>
    </message>
    <message>
        <location filename="../controllers/dfmsidebarbookmarkitemhandler.cpp" line="101"/>
        <location filename="../controllers/dfmsidebartagitemhandler.cpp" line="75"/>
        <location filename="../dialogs/ddesktoprenamedialog.cpp" line="346"/>
        <location filename="../interfaces/dfilemenumanager.cpp" line="788"/>
        <location filename="../interfaces/dfilemenumanager.cpp" line="789"/>
        <location filename="../interfaces/dfilemenumanager.cpp" line="849"/>
        <location filename="../views/drenamebar.cpp" line="290"/>
        <source>Rename</source>
        <translation>Rename</translation>
    </message>
    <message>
        <location filename="../controllers/dfmsidebarbookmarkitemhandler.cpp" line="108"/>
        <location filename="../controllers/dfmsidebartagitemhandler.cpp" line="82"/>
        <location filename="../interfaces/dfilemenumanager.cpp" line="819"/>
        <source>Remove</source>
        <translation>Remove</translation>
    </message>
    <message>
        <location filename="../interfaces/dfilemenumanager.cpp" line="791"/>
        <source>Create link</source>
        <translation>Create link</translation>
    </message>
    <message>
        <location filename="../interfaces/dfilemenumanager.cpp" line="792"/>
        <source>Send to desktop</source>
        <translation>Send to desktop</translation>
    </message>
    <message>
        <location filename="../interfaces/dfilemenumanager.cpp" line="793"/>
        <source>Send to</source>
        <translation>Send to</translation>
    </message>
    <message>
        <location filename="../interfaces/dfilemenumanager.cpp" line="794"/>
        <source>Send to Bluetooth</source>
        <translation type="unfinished"></translation>
    </message>
    <message>
        <location filename="../interfaces/dfilemenumanager.cpp" line="795"/>
        <source>Add to bookmark</source>
        <translation>Add to bookmark</translation>
    </message>
    <message>
        <location filename="../controllers/dfmsidebarbookmarkitemhandler.cpp" line="114"/>
        <location filename="../controllers/dfmsidebardefaultitemhandler.cpp" line="118"/>
        <location filename="../interfaces/dfilemenumanager.cpp" line="798"/>
        <location filename="../interfaces/dfmsidebariteminterface.cpp" line="66"/>
        <source>Properties</source>
        <translation>Properties</translation>
    </message>
    <message>
        <location filename="../interfaces/dfilemenumanager.cpp" line="800"/>
        <source>New folder</source>
        <translation>New folder</translation>
    </message>
    <message>
        <location filename="../interfaces/dfilemenumanager.cpp" line="801"/>
        <source>New window</source>
        <translation>New window</translation>
    </message>
    <message>
        <location filename="../interfaces/dfilemenumanager.cpp" line="802"/>
        <source>Select all</source>
        <translation>Select all</translation>
    </message>
    <message>
        <location filename="../controllers/dfmsidebardefaultitemhandler.cpp" line="96"/>
        <location filename="../interfaces/dfilemenumanager.cpp" line="803"/>
        <source>Clear recent history</source>
        <translation>Clear recent history</translation>
    </message>
    <message>
        <location filename="../controllers/dfmsidebardefaultitemhandler.cpp" line="106"/>
        <location filename="../interfaces/dfilemenumanager.cpp" line="804"/>
        <location filename="../views/dfilemanagerwindow.cpp" line="1164"/>
        <source>Empty Trash</source>
        <translation>Empty Trash</translation>
    </message>
    <message>
        <location filename="../interfaces/dfilemenumanager.cpp" line="805"/>
        <source>Display as</source>
        <translation>Display as</translation>
    </message>
    <message>
        <location filename="../interfaces/dfilemenumanager.cpp" line="806"/>
        <source>Sort by</source>
        <translation>Sort by</translation>
    </message>
    <message>
        <location filename="../interfaces/dfilemenumanager.cpp" line="807"/>
        <source>New document</source>
        <translation>New document</translation>
    </message>
    <message>
        <location filename="../dialogs/propertydialog.cpp" line="1103"/>
        <location filename="../interfaces/dfilemenumanager.cpp" line="823"/>
        <source>Time created</source>
        <translation>Time created</translation>
    </message>
    <message>
        <location filename="../interfaces/dfilemenumanager.cpp" line="832"/>
        <source>Log out and unmount</source>
        <translation>Log out and unmount</translation>
    </message>
    <message>
        <location filename="../dialogs/propertydialog.cpp" line="1106"/>
        <location filename="../interfaces/dfilemenumanager.cpp" line="834"/>
        <location filename="../views/dfmfilebasicinfowidget.cpp" line="356"/>
        <source>Source path</source>
        <translation>Source path</translation>
    </message>
    <message>
        <location filename="../interfaces/dfilemenumanager.cpp" line="836"/>
        <source>Share folder</source>
        <translation>Share folder</translation>
    </message>
    <message>
        <location filename="../interfaces/dfilemenumanager.cpp" line="837"/>
        <source>Cancel sharing</source>
        <translation>Cancel sharing</translation>
    </message>
    <message>
        <location filename="../interfaces/dfilemenumanager.cpp" line="839"/>
        <source>Connect to Server</source>
        <translation>Connect to Server</translation>
    </message>
    <message>
        <location filename="../interfaces/dfilemenumanager.cpp" line="840"/>
        <source>Set share password</source>
        <translation>Set share password</translation>
    </message>
    <message>
        <location filename="../interfaces/dfilemenumanager.cpp" line="841"/>
        <source>Format</source>
        <translation>Format</translation>
    </message>
    <message>
        <location filename="../interfaces/dfilemenumanager.cpp" line="845"/>
        <source>Tag information</source>
        <translation>Tag information</translation>
    </message>
    <message>
        <location filename="../interfaces/dfilemenumanager.cpp" line="778"/>
        <source>Open in new window as admin</source>
        <translation>Open in new window as admin</translation>
    </message>
    <message>
        <location filename="../interfaces/dfilemenumanager.cpp" line="780"/>
        <source>Select default program</source>
        <translation>Select default program</translation>
    </message>
    <message>
        <location filename="../interfaces/dfilemenumanager.cpp" line="781"/>
        <source>Open file location</source>
        <translation>Open file location</translation>
    </message>
    <message>
        <location filename="../interfaces/dfilemenumanager.cpp" line="790"/>
        <source>Remove bookmark</source>
        <translation>Remove bookmark</translation>
    </message>
    <message>
        <location filename="../interfaces/dfilemenumanager.cpp" line="796"/>
        <location filename="../interfaces/dfilemenumanager.cpp" line="797"/>
        <location filename="../interfaces/dfilemenumanager.cpp" line="847"/>
        <source>Delete</source>
        <translation>Delete</translation>
    </message>
    <message>
        <location filename="../interfaces/dfilemenumanager.cpp" line="808"/>
        <source>Office Text</source>
        <translation>Office Text</translation>
    </message>
    <message>
        <location filename="../interfaces/dfilemenumanager.cpp" line="809"/>
        <source>Spreadsheets</source>
        <translation>Spreadsheets</translation>
    </message>
    <message>
        <location filename="../interfaces/dfilemenumanager.cpp" line="811"/>
        <source>Plain Text</source>
        <translation>Plain Text</translation>
    </message>
    <message>
        <location filename="../interfaces/dfilemenumanager.cpp" line="812"/>
        <source>Open in terminal</source>
        <translation>Open in terminal</translation>
    </message>
    <message>
        <location filename="../interfaces/dfilemenumanager.cpp" line="813"/>
        <source>Restore</source>
        <translation>Restore</translation>
    </message>
    <message>
        <location filename="../interfaces/dfilemenumanager.cpp" line="814"/>
        <source>Restore all</source>
        <translation>Restore all</translation>
    </message>
    <message>
        <location filename="../interfaces/dfilemenumanager.cpp" line="838"/>
        <location filename="../models/computermodel.cpp" line="102"/>
        <location filename="../models/computermodel.cpp" line="115"/>
        <location filename="../models/computermodel.cpp" line="127"/>
        <location filename="../models/computermodel.cpp" line="165"/>
        <location filename="../models/computermodel.cpp" line="253"/>
        <location filename="../models/computermodel.cpp" line="274"/>
        <source>File Vault</source>
        <translation>File Vault</translation>
    </message>
    <message>
        <location filename="../interfaces/dfilemenumanager.cpp" line="854"/>
        <source>Add to disc</source>
        <translation type="unfinished"></translation>
    </message>
    <message>
        <location filename="../dialogs/dfmsettingdialog.cpp" line="396"/>
        <source>Auto mount</source>
        <translation>Auto mount</translation>
    </message>
    <message>
        <location filename="../dialogs/dfmsettingdialog.cpp" line="434"/>
        <source>Open after auto mount</source>
        <translation>Open after auto mount</translation>
    </message>
    <message>
        <location filename="../interfaces/dfilemenumanager.cpp" line="815"/>
        <location filename="../interfaces/dfilemenumanager.cpp" line="851"/>
        <source>Mount</source>
        <translation>Mount</translation>
    </message>
    <message>
        <location filename="../controllers/dfmsidebardeviceitemhandler.cpp" line="47"/>
        <location filename="../interfaces/dfilemenumanager.cpp" line="816"/>
        <source>Unmount</source>
        <translation>Unmount</translation>
    </message>
    <message>
        <location filename="../dialogs/burnoptdialog.cpp" line="149"/>
        <location filename="../views/dfmopticalmediawidget.cpp" line="292"/>
        <source>Burn</source>
        <translation>Burn</translation>
    </message>
    <message>
        <location filename="../dialogs/burnoptdialog.cpp" line="156"/>
        <source>Disc name:</source>
        <translation>Disc name:</translation>
    </message>
    <message>
        <location filename="../dialogs/burnoptdialog.cpp" line="175"/>
        <location filename="../dialogs/burnoptdialog.cpp" line="177"/>
        <source>Maximum</source>
        <translation>Maximum</translation>
    </message>
    <message>
        <location filename="../dialogs/burnoptdialog.cpp" line="188"/>
        <source>Allow files to be added later</source>
        <translation>Allow files to be added later</translation>
    </message>
    <message>
        <location filename="../dialogs/burnoptdialog.cpp" line="197"/>
        <source>Verify data</source>
        <translation>Verify data</translation>
    </message>
    <message>
        <location filename="../dialogs/burnoptdialog.cpp" line="171"/>
        <source>Write speed:</source>
        <translation>Write speed:</translation>
    </message>
    <message>
        <location filename="../dialogs/burnoptdialog.cpp" line="200"/>
        <location filename="../interfaces/dfilemenumanager.cpp" line="817"/>
        <source>Eject</source>
        <translation>Eject</translation>
    </message>
    <message>
        <location filename="../interfaces/dfilemenumanager.cpp" line="818"/>
        <source>Safely Remove</source>
        <translation>Safely Remove</translation>
    </message>
    <message>
        <location filename="../interfaces/dfilemenumanager.cpp" line="820"/>
        <location filename="../views/dfmfilebasicinfowidget.cpp" line="215"/>
        <source>Name</source>
        <translation>Name</translation>
    </message>
    <message>
        <location filename="../interfaces/dfilemenumanager.cpp" line="826"/>
        <source>Settings</source>
        <translation>Settings</translation>
    </message>
    <message>
        <location filename="../interfaces/dfilemenumanager.cpp" line="827"/>
        <source>Exit</source>
        <translation>Exit</translation>
    </message>
    <message>
        <location filename="../interfaces/dfilemenumanager.cpp" line="828"/>
        <source>Icon</source>
        <translation>Icon</translation>
    </message>
    <message>
        <location filename="../interfaces/dfilemenumanager.cpp" line="829"/>
        <source>List</source>
        <translation>List</translation>
    </message>
    <message>
        <location filename="../interfaces/dfilemenumanager.cpp" line="830"/>
        <source>Extend</source>
        <translation>Extend</translation>
    </message>
    <message>
        <location filename="../interfaces/dfilemenumanager.cpp" line="831"/>
        <source>Set as wallpaper</source>
        <translation>Set as wallpaper</translation>
    </message>
    <message>
        <location filename="../deviceinfo/udiskdeviceinfo.cpp" line="295"/>
        <location filename="../dialogs/propertydialog.cpp" line="1263"/>
        <location filename="../dialogs/propertydialog.cpp" line="1264"/>
        <location filename="../dialogs/propertydialog.cpp" line="1265"/>
        <source>Local disk</source>
        <translation>Local disk</translation>
    </message>
    <message>
        <location filename="../deviceinfo/udiskdeviceinfo.cpp" line="297"/>
        <location filename="../dialogs/propertydialog.cpp" line="1266"/>
        <source>Removable disk</source>
        <translation>Removable disk</translation>
    </message>
    <message>
        <location filename="../deviceinfo/udiskdeviceinfo.cpp" line="299"/>
        <location filename="../dialogs/propertydialog.cpp" line="1268"/>
        <location filename="../dialogs/propertydialog.cpp" line="1269"/>
        <source>Network shared directory</source>
        <translation>Network shared directory</translation>
    </message>
    <message>
        <location filename="../deviceinfo/udiskdeviceinfo.cpp" line="301"/>
        <location filename="../dialogs/propertydialog.cpp" line="1270"/>
        <source>Android mobile device</source>
        <translation>Android mobile device</translation>
    </message>
    <message>
        <location filename="../deviceinfo/udiskdeviceinfo.cpp" line="303"/>
        <location filename="../dialogs/propertydialog.cpp" line="1271"/>
        <source>Apple mobile device</source>
        <translation>Apple mobile device</translation>
    </message>
    <message>
        <location filename="../deviceinfo/udiskdeviceinfo.cpp" line="305"/>
        <location filename="../dialogs/propertydialog.cpp" line="1272"/>
        <source>Camera</source>
        <translation>Camera</translation>
    </message>
    <message>
        <location filename="../deviceinfo/udiskdeviceinfo.cpp" line="307"/>
        <location filename="../dialogs/propertydialog.cpp" line="1267"/>
        <source>DVD</source>
        <translation>DVD</translation>
    </message>
    <message>
        <location filename="../deviceinfo/udiskdeviceinfo.cpp" line="309"/>
        <location filename="../dialogs/propertydialog.cpp" line="1290"/>
        <source>Unknown device</source>
        <translation>Unknown device</translation>
    </message>
    <message>
        <location filename="../deviceinfo/udiskdeviceinfo.cpp" line="316"/>
        <location filename="../dialogs/propertydialog.cpp" line="1310"/>
        <location filename="../interfaces/dabstractfileinfo.cpp" line="686"/>
        <source>%1 item</source>
        <translation>%1 item</translation>
    </message>
    <message>
        <location filename="../deviceinfo/udiskdeviceinfo.cpp" line="318"/>
        <location filename="../dialogs/propertydialog.cpp" line="1310"/>
        <location filename="../interfaces/dabstractfileinfo.cpp" line="688"/>
        <source>%1 items</source>
        <translation>%1 items</translation>
    </message>
    <message>
        <location filename="../interfaces/dfileservices.cpp" line="1410"/>
        <source>Shortcut</source>
        <translation>Shortcut</translation>
    </message>
    <message>
        <location filename="../interfaces/dfileservices.cpp" line="769"/>
        <source>Create symlink</source>
        <translation>Create symlink</translation>
    </message>
    <message>
        <location filename="../interfaces/dfilemenumanager.cpp" line="835"/>
        <source>Path</source>
        <translation>Path</translation>
    </message>
    <message>
        <location filename="../interfaces/dfilemenumanager.cpp" line="833"/>
        <location filename="../models/trashfileinfo.cpp" line="339"/>
        <location filename="../models/trashfileinfo.cpp" line="347"/>
        <source>Time deleted</source>
        <translation>Time deleted</translation>
    </message>
    <message>
        <location filename="../interfaces/dabstractfileinfo.cpp" line="1303"/>
        <source>Loading...</source>
        <translation>Loading...</translation>
    </message>
    <message>
        <location filename="../interfaces/dfileinfo.cpp" line="840"/>
        <source>File has been moved or deleted</source>
        <translation>File has been moved or deleted</translation>
    </message>
    <message>
        <location filename="../interfaces/dfileinfo.cpp" line="842"/>
        <location filename="../interfaces/dfileinfo.cpp" line="850"/>
        <location filename="../interfaces/dfileinfo.cpp" line="856"/>
        <source>You do not have permission to access this folder</source>
        <translation>You do not have permission to access this folder</translation>
    </message>
    <message>
        <location filename="../interfaces/dfileinfo.cpp" line="860"/>
        <location filename="../models/recentfileinfo.cpp" line="247"/>
        <location filename="../models/trashfileinfo.cpp" line="380"/>
        <location filename="../models/vaultfileinfo.cpp" line="138"/>
        <source>Folder is empty</source>
        <translation>Folder is empty</translation>
    </message>
    <message>
        <location filename="../models/searchfileinfo.cpp" line="323"/>
        <source>Searching...</source>
        <translation>Searching...</translation>
    </message>
    <message>
        <location filename="../models/searchfileinfo.cpp" line="328"/>
        <source>No results</source>
        <translation>No results</translation>
    </message>
    <message>
        <location filename="../models/trashfileinfo.cpp" line="343"/>
        <source>Source Path</source>
        <comment>TrashFileInfo</comment>
        <translation>Source Path</translation>
    </message>
    <message>
        <location filename="../controllers/appcontroller.cpp" line="529"/>
        <source>Document</source>
        <translation>Document</translation>
    </message>
    <message>
        <location filename="../controllers/appcontroller.cpp" line="536"/>
        <source>Spreadsheet</source>
        <translation>Spreadsheet</translation>
    </message>
    <message>
        <location filename="../controllers/appcontroller.cpp" line="543"/>
        <location filename="../interfaces/dfilemenumanager.cpp" line="810"/>
        <source>Presentation</source>
        <translation>Presentation</translation>
    </message>
    <message>
        <location filename="../controllers/appcontroller.cpp" line="550"/>
        <source>Text</source>
        <translation>Text</translation>
    </message>
    <message>
        <location filename="../../dialogs/dtaskdialog.cpp" line="204"/>
        <source>1 task in progress</source>
        <translation>1 task in progress</translation>
    </message>
    <message>
        <location filename="../../dialogs/dtaskdialog.cpp" line="206"/>
        <source>%1 tasks in progress</source>
        <translation>%1 tasks in progress</translation>
    </message>
    <message>
        <location filename="../dialogs/ddesktoprenamedialog.cpp" line="136"/>
        <source>Mode:</source>
        <translation>Mode:</translation>
    </message>
    <message>
        <location filename="../dialogs/ddesktoprenamedialog.cpp" line="138"/>
        <location filename="../views/drenamebar.cpp" line="236"/>
        <source>Replace Text</source>
        <translation>Replace Text</translation>
    </message>
    <message>
        <location filename="../dialogs/ddesktoprenamedialog.cpp" line="138"/>
        <location filename="../views/drenamebar.cpp" line="236"/>
        <source>Add Text</source>
        <translation>Add Text</translation>
    </message>
    <message>
        <location filename="../dialogs/ddesktoprenamedialog.cpp" line="138"/>
        <location filename="../views/drenamebar.cpp" line="236"/>
        <source>Custom Text</source>
        <translation>Custom Text</translation>
    </message>
    <message>
        <location filename="../dialogs/ddesktoprenamedialog.cpp" line="143"/>
        <source>Find:</source>
        <translation>Find:</translation>
    </message>
    <message>
        <location filename="../dialogs/ddesktoprenamedialog.cpp" line="150"/>
        <source>Replace:</source>
        <translation>Replace:</translation>
    </message>
    <message>
        <location filename="../dialogs/ddesktoprenamedialog.cpp" line="152"/>
        <location filename="../views/drenamebar.cpp" line="251"/>
        <source>Optional</source>
        <translation>Optional</translation>
    </message>
    <message>
        <location filename="../dialogs/ddesktoprenamedialog.cpp" line="157"/>
        <source>Add:</source>
        <translation>Add:</translation>
    </message>
    <message>
        <location filename="../dialogs/ddesktoprenamedialog.cpp" line="164"/>
        <source>Location:</source>
        <translation>Location:</translation>
    </message>
    <message>
        <location filename="../dialogs/ddesktoprenamedialog.cpp" line="171"/>
        <source>File name:</source>
        <translation>File name:</translation>
    </message>
    <message>
        <location filename="../dialogs/ddesktoprenamedialog.cpp" line="177"/>
        <source>+SN:</source>
        <translation>+SN:</translation>
    </message>
    <message>
        <location filename="../dialogs/ddesktoprenamedialog.cpp" line="146"/>
        <location filename="../dialogs/ddesktoprenamedialog.cpp" line="159"/>
        <location filename="../dialogs/ddesktoprenamedialog.cpp" line="173"/>
        <location filename="../dialogs/ddesktoprenamedialog.cpp" line="179"/>
        <location filename="../views/drenamebar.cpp" line="244"/>
        <location filename="../views/drenamebar.cpp" line="258"/>
        <location filename="../views/drenamebar.cpp" line="272"/>
        <location filename="../views/drenamebar.cpp" line="279"/>
        <source>Required</source>
        <translation>Required</translation>
    </message>
    <message>
        <location filename="../dialogs/ddesktoprenamedialog.cpp" line="166"/>
        <location filename="../views/drenamebar.cpp" line="265"/>
        <source>Before file name</source>
        <translation>Before file name</translation>
    </message>
    <message>
        <location filename="../dialogs/ddesktoprenamedialog.cpp" line="166"/>
        <location filename="../views/drenamebar.cpp" line="265"/>
        <source>After file name</source>
        <translation>After file name</translation>
    </message>
    <message>
        <location filename="../views/drenamebar.cpp" line="242"/>
        <source>Find</source>
        <translation>Find</translation>
    </message>
    <message>
        <location filename="../views/drenamebar.cpp" line="250"/>
        <source>Replace</source>
        <translation>Replace</translation>
    </message>
    <message>
        <location filename="../views/drenamebar.cpp" line="257"/>
        <source>Add</source>
        <translation>Add</translation>
    </message>
    <message>
        <location filename="../dialogs/propertydialog.cpp" line="1132"/>
        <location filename="../views/dfmfilebasicinfowidget.cpp" line="327"/>
        <location filename="../views/drenamebar.cpp" line="264"/>
        <source>Location</source>
        <translation>Location</translation>
    </message>
    <message>
        <location filename="../views/drenamebar.cpp" line="271"/>
        <source>File name</source>
        <translation>File name</translation>
    </message>
    <message>
        <location filename="../views/dfmfilebasicinfowidget.cpp" line="308"/>
        <source>Dimension</source>
        <translation>Dimension</translation>
    </message>
    <message>
        <location filename="../views/dfmfilebasicinfowidget.cpp" line="296"/>
        <source>Duration</source>
        <translation>Duration</translation>
    </message>
    <message>
        <location filename="../views/drenamebar.cpp" line="278"/>
        <source>+SN</source>
        <translation>+SN</translation>
    </message>
    <message>
        <location filename="../views/drenamebar.cpp" line="285"/>
        <source>Tips: Sort by selected file order</source>
        <translation>Tips: Sort by selected file order</translation>
    </message>
    <message>
        <location filename="../dialogs/burnoptdialog.cpp" line="148"/>
        <location filename="../dialogs/ddesktoprenamedialog.cpp" line="345"/>
        <location filename="../views/drenamebar.cpp" line="288"/>
        <source>Cancel</source>
        <translation>Cancel</translation>
    </message>
    <message>
        <location filename="../dialogs/dialogmanager.cpp" line="1454"/>
        <source>Rename %1 Files</source>
        <translation>Rename %1 Files</translation>
    </message>
    <message>
        <location filename="../dialogs/dmultifilepropertydialog.cpp" line="150"/>
        <source>Multiple Files</source>
        <translation>Multiple Files</translation>
    </message>
    <message>
        <location filename="../dialogs/dmultifilepropertydialog.cpp" line="159"/>
        <source>Basic info</source>
        <translation>Basic info</translation>
    </message>
    <message>
        <location filename="../dialogs/dmultifilepropertydialog.cpp" line="167"/>
        <source>Total size</source>
        <translation>Total size</translation>
    </message>
    <message>
        <location filename="../dialogs/dmultifilepropertydialog.cpp" line="168"/>
        <source>Number of files</source>
        <translation>Number of files</translation>
    </message>
    <message>
        <location filename="../dialogs/dmultifilepropertydialog.cpp" line="168"/>
        <source>%1 file(s), %2 folder(s)</source>
        <translation>%1 file(s), %2 folder(s)</translation>
    </message>
    <message>
        <location filename="../dialogs/dmultifilepropertydialog.cpp" line="173"/>
        <location filename="../dialogs/propertydialog.cpp" line="1104"/>
        <location filename="../views/dfmfilebasicinfowidget.cpp" line="341"/>
        <source>Time accessed</source>
        <translation>Time accessed</translation>
    </message>
    <message>
        <location filename="../tag/tagutil.cpp" line="60"/>
        <source>Orange</source>
        <translation>Orange</translation>
    </message>
    <message>
        <location filename="../tag/tagutil.cpp" line="61"/>
        <source>Red</source>
        <translation>Red</translation>
    </message>
    <message>
        <location filename="../tag/tagutil.cpp" line="62"/>
        <source>Purple</source>
        <translation>Purple</translation>
    </message>
    <message>
        <location filename="../tag/tagutil.cpp" line="63"/>
        <source>Navy-blue</source>
        <translation>Navy-blue</translation>
    </message>
    <message>
        <location filename="../tag/tagutil.cpp" line="64"/>
        <source>Azure</source>
        <translation>Azure</translation>
    </message>
    <message>
        <location filename="../tag/tagutil.cpp" line="65"/>
        <source>Green</source>
        <translation>Green</translation>
    </message>
    <message>
        <location filename="../tag/tagutil.cpp" line="66"/>
        <source>Yellow</source>
        <translation>Yellow</translation>
    </message>
    <message>
        <location filename="../tag/tagutil.cpp" line="67"/>
        <source>Gray</source>
        <translation>Gray</translation>
    </message>
    <message>
        <location filename="../views/dtagedit.cpp" line="96"/>
        <source>Input tag info, such as work, family. A comma is used between two tags.</source>
        <translation>Input tag info, such as work, family. A comma is used between two tags.</translation>
    </message>
    <message>
        <location filename="../controllers/dfmbookmarkcrumbcontroller.cpp" line="44"/>
        <source>Bookmarks</source>
        <translation>Bookmarks</translation>
    </message>
    <message>
        <location filename="../interfaces/dfilemenumanager.cpp" line="842"/>
        <source>Erase</source>
        <translation>Erase</translation>
    </message>
    <message>
        <location filename="../interfaces/dfmcrumbbar.cpp" line="593"/>
        <source>Copy path</source>
        <translation>Copy path</translation>
    </message>
    <message>
        <location filename="../interfaces/dfmcrumbbar.cpp" line="607"/>
        <source>Edit address</source>
        <translation>Edit address</translation>
    </message>
    <message>
        <location filename="../views/dfmopticalmediawidget.cpp" line="320"/>
        <source>Free Space %1</source>
        <translation>Free Space %1</translation>
    </message>
    <message>
        <location filename="../../dialogs/dtaskdialog.cpp" line="271"/>
        <source>Files are being processed</source>
        <translation>Files are being processed</translation>
    </message>
    <message>
        <location filename="../shutil/fileutils.cpp" line="462"/>
        <source>Unknown</source>
        <translation>Unknown</translation>
    </message>
    <message>
        <location filename="../models/vaultfileinfo.cpp" line="250"/>
        <source>My Vault</source>
        <translation>My Vault</translation>
    </message>
    <message>
        <location filename="../models/computermodel.cpp" line="168"/>
        <location filename="../models/computermodel.cpp" line="179"/>
        <location filename="../models/computermodel.cpp" line="278"/>
        <location filename="../models/computermodel.cpp" line="289"/>
        <location filename="../models/computermodel.cpp" line="673"/>
        <source>Disks</source>
        <translation type="unfinished">Disks</translation>
    </message>
</context>
<context>
    <name>ShareInfoFrame</name>
    <message>
        <location filename="../dialogs/shareinfoframe.cpp" line="59"/>
        <source>Share this folder</source>
        <translation>Share this folder</translation>
    </message>
    <message>
        <location filename="../dialogs/shareinfoframe.cpp" line="68"/>
        <source>Share name:</source>
        <translation>Share name:</translation>
    </message>
    <message>
        <location filename="../dialogs/shareinfoframe.cpp" line="75"/>
        <source>Permission:</source>
        <translation>Permission:</translation>
    </message>
    <message>
        <location filename="../dialogs/shareinfoframe.cpp" line="80"/>
        <source>Read and write</source>
        <translation>Read and write</translation>
    </message>
    <message>
        <location filename="../dialogs/shareinfoframe.cpp" line="80"/>
        <source>Read only</source>
        <translation>Read only</translation>
    </message>
    <message>
        <location filename="../dialogs/shareinfoframe.cpp" line="83"/>
        <source>Anonymous:</source>
        <translation>Anonymous:</translation>
    </message>
    <message>
        <location filename="../dialogs/shareinfoframe.cpp" line="88"/>
        <source>Not allow</source>
        <translation>Not allow</translation>
    </message>
    <message>
        <location filename="../dialogs/shareinfoframe.cpp" line="88"/>
        <source>Allow</source>
        <translation>Allow</translation>
    </message>
    <message>
        <location filename="../dialogs/shareinfoframe.cpp" line="268"/>
        <source>The share name is used by another user.</source>
        <translation></translation>
    </message>
    <message>
        <location filename="../dialogs/shareinfoframe.cpp" line="269"/>
        <source>OK</source>
        <translation>OK</translation>
    </message>
    <message>
        <location filename="../dialogs/shareinfoframe.cpp" line="271"/>
        <source>The share name already exists. Do you want to replace the shared folder?</source>
        <translation></translation>
    </message>
    <message>
        <location filename="../dialogs/shareinfoframe.cpp" line="272"/>
        <source>Cancel</source>
        <translation>Cancel</translation>
    </message>
    <message>
        <location filename="../dialogs/shareinfoframe.cpp" line="273"/>
        <source>Replace</source>
        <translation>Replace</translation>
    </message>
</context>
<context>
    <name>Shortcut</name>
    <message>
        <location filename="../shutil/shortcut.cpp" line="34"/>
        <source>Item</source>
        <translation>Item</translation>
    </message>
    <message>
        <location filename="../shutil/shortcut.cpp" line="35"/>
        <source>Select to the first item</source>
        <translation>Select to the first item</translation>
    </message>
    <message>
        <location filename="../shutil/shortcut.cpp" line="35"/>
        <source>Shift + Home </source>
        <translation>Shift + Home </translation>
    </message>
    <message>
        <location filename="../shutil/shortcut.cpp" line="36"/>
        <source>Select to the last item</source>
        <translation>Select to the last item</translation>
    </message>
    <message>
        <location filename="../shutil/shortcut.cpp" line="36"/>
        <source>Shift + End </source>
        <translation>Shift + End </translation>
    </message>
    <message>
        <location filename="../shutil/shortcut.cpp" line="37"/>
        <source>Select leftwards</source>
        <translation>Select leftwards</translation>
    </message>
    <message>
        <location filename="../shutil/shortcut.cpp" line="37"/>
        <source>Shift + Left </source>
        <translation>Shift + Left </translation>
    </message>
    <message>
        <location filename="../shutil/shortcut.cpp" line="38"/>
        <source>Select rightwards</source>
        <translation>Select rightwards</translation>
    </message>
    <message>
        <location filename="../shutil/shortcut.cpp" line="38"/>
        <source>Shift + Right </source>
        <translation>Shift + Right </translation>
    </message>
    <message>
        <location filename="../shutil/shortcut.cpp" line="39"/>
        <source>Select to upper row</source>
        <translation>Select to upper row</translation>
    </message>
    <message>
        <location filename="../shutil/shortcut.cpp" line="39"/>
        <source>Shift + Up </source>
        <translation>Shift + Up </translation>
    </message>
    <message>
        <location filename="../shutil/shortcut.cpp" line="40"/>
        <source>Select to lower row</source>
        <translation>Select to lower row</translation>
    </message>
    <message>
        <location filename="../shutil/shortcut.cpp" line="40"/>
        <source>Shift + Down </source>
        <translation>Shift + Down </translation>
    </message>
    <message>
        <location filename="../shutil/shortcut.cpp" line="41"/>
        <source>Open</source>
        <translation>Open</translation>
    </message>
    <message>
        <location filename="../shutil/shortcut.cpp" line="41"/>
        <source>Ctrl + Down </source>
        <translation>Ctrl + Down </translation>
    </message>
    <message>
        <location filename="../shutil/shortcut.cpp" line="42"/>
        <source>To parent directory</source>
        <translation>To parent directory</translation>
    </message>
    <message>
        <location filename="../shutil/shortcut.cpp" line="42"/>
        <source>Ctrl + Up </source>
        <translation>Ctrl + Up </translation>
    </message>
    <message>
        <location filename="../shutil/shortcut.cpp" line="43"/>
        <source>Permanently delete</source>
        <translation>Permanently delete</translation>
    </message>
    <message>
        <location filename="../shutil/shortcut.cpp" line="43"/>
        <source>Shift + Delete </source>
        <translation>Shift + Delete </translation>
    </message>
    <message>
        <location filename="../shutil/shortcut.cpp" line="44"/>
        <source>Delete file</source>
        <translation>Delete file</translation>
    </message>
    <message>
        <location filename="../shutil/shortcut.cpp" line="44"/>
        <source>Delete</source>
        <translation>Delete</translation>
    </message>
    <message>
        <location filename="../shutil/shortcut.cpp" line="45"/>
        <source>Select all</source>
        <translation>Select all</translation>
    </message>
    <message>
        <location filename="../shutil/shortcut.cpp" line="45"/>
        <source>Ctrl + A </source>
        <translation>Ctrl + A </translation>
    </message>
    <message>
        <location filename="../shutil/shortcut.cpp" line="46"/>
        <source>Ctrl + C </source>
        <translation>Ctrl + C </translation>
    </message>
    <message>
        <location filename="../shutil/shortcut.cpp" line="47"/>
        <source>Ctrl + X </source>
        <translation>Ctrl + X </translation>
    </message>
    <message>
        <location filename="../shutil/shortcut.cpp" line="48"/>
        <source>Ctrl + V </source>
        <translation>Ctrl + V </translation>
    </message>
    <message>
        <location filename="../shutil/shortcut.cpp" line="51"/>
        <source>Ctrl + N </source>
        <translation>Ctrl + N </translation>
    </message>
    <message>
        <location filename="../shutil/shortcut.cpp" line="52"/>
        <source>Ctrl + Shift + N </source>
        <translation>Ctrl + Shift + N </translation>
    </message>
    <message>
        <location filename="../shutil/shortcut.cpp" line="53"/>
        <source>Ctrl + F</source>
        <translation>Ctrl + F</translation>
    </message>
    <message>
        <location filename="../shutil/shortcut.cpp" line="54"/>
        <source>Ctrl + T </source>
        <translation>Ctrl + T </translation>
    </message>
    <message>
        <location filename="../shutil/shortcut.cpp" line="56"/>
        <source>Ctrl + I </source>
        <translation>Ctrl + I </translation>
    </message>
    <message>
        <location filename="../shutil/shortcut.cpp" line="60"/>
        <source>Ctrl + H </source>
        <translation>Ctrl + H </translation>
    </message>
    <message>
        <location filename="../shutil/shortcut.cpp" line="61"/>
        <source>Ctrl + L </source>
        <translation>Ctrl + L </translation>
    </message>
    <message>
        <location filename="../shutil/shortcut.cpp" line="66"/>
        <source>Ctrl + W</source>
        <translation>Ctrl + W</translation>
    </message>
    <message>
        <location filename="../shutil/shortcut.cpp" line="46"/>
        <source>Copy</source>
        <translation>Copy</translation>
    </message>
    <message>
        <location filename="../shutil/shortcut.cpp" line="47"/>
        <source>Cut</source>
        <translation>Cut</translation>
    </message>
    <message>
        <location filename="../shutil/shortcut.cpp" line="48"/>
        <source>Paste</source>
        <translation>Paste</translation>
    </message>
    <message>
        <location filename="../shutil/shortcut.cpp" line="49"/>
        <source>Rename</source>
        <translation>Rename</translation>
    </message>
    <message>
        <location filename="../shutil/shortcut.cpp" line="49"/>
        <source>F2 </source>
        <translation>F2 </translation>
    </message>
    <message>
        <location filename="../shutil/shortcut.cpp" line="50"/>
        <source>New/Search</source>
        <translation>New/Search</translation>
    </message>
    <message>
        <location filename="../shutil/shortcut.cpp" line="51"/>
        <source>New window</source>
        <translation>New window</translation>
    </message>
    <message>
        <location filename="../shutil/shortcut.cpp" line="52"/>
        <source>New folder</source>
        <translation>New folder</translation>
    </message>
    <message>
        <location filename="../models/searchfileinfo.cpp" line="339"/>
        <location filename="../shutil/shortcut.cpp" line="53"/>
        <source>Search</source>
        <translation>Search</translation>
    </message>
    <message>
        <location filename="../shutil/shortcut.cpp" line="54"/>
        <source>New tab</source>
        <translation>New tab</translation>
    </message>
    <message>
        <location filename="../shutil/shortcut.cpp" line="55"/>
        <source>View</source>
        <translation>View</translation>
    </message>
    <message>
        <location filename="../shutil/shortcut.cpp" line="56"/>
        <source>Item information</source>
        <translation>Item information</translation>
    </message>
    <message>
        <location filename="../shutil/shortcut.cpp" line="57"/>
        <source>Help</source>
        <translation>Help</translation>
    </message>
    <message>
        <location filename="../shutil/shortcut.cpp" line="57"/>
        <source>F1 </source>
        <translation>F1 </translation>
    </message>
    <message>
        <location filename="../shutil/shortcut.cpp" line="58"/>
        <source>Keyboard shortcuts</source>
        <translation>Keyboard shortcuts</translation>
    </message>
    <message>
        <location filename="../shutil/shortcut.cpp" line="58"/>
        <source>Ctrl + Shift + / </source>
        <translation>Ctrl + Shift + / </translation>
    </message>
    <message>
        <location filename="../shutil/shortcut.cpp" line="59"/>
        <source>Switch display status</source>
        <translation>Switch display status</translation>
    </message>
    <message>
        <location filename="../shutil/shortcut.cpp" line="60"/>
        <source>Hide item</source>
        <translation>Hide item</translation>
    </message>
    <message>
        <location filename="../shutil/shortcut.cpp" line="61"/>
        <source>Input in address bar</source>
        <translation>Input in address bar</translation>
    </message>
    <message>
        <location filename="../shutil/shortcut.cpp" line="62"/>
        <source>Switch to icon view</source>
        <translation>Switch to icon view</translation>
    </message>
    <message>
        <location filename="../shutil/shortcut.cpp" line="62"/>
        <source>Ctrl + 1 </source>
        <translation>Ctrl + 1 </translation>
    </message>
    <message>
        <location filename="../shutil/shortcut.cpp" line="63"/>
        <source>Switch to list view</source>
        <translation>Switch to list view</translation>
    </message>
    <message>
        <location filename="../shutil/shortcut.cpp" line="63"/>
        <source>Ctrl + 2 </source>
        <translation>Ctrl + 2 </translation>
    </message>
    <message>
        <location filename="../shutil/shortcut.cpp" line="64"/>
        <source>Others</source>
        <translation>Others</translation>
    </message>
    <message>
        <location filename="../shutil/shortcut.cpp" line="65"/>
        <source>Close</source>
        <translation>Close</translation>
    </message>
    <message>
        <location filename="../shutil/shortcut.cpp" line="65"/>
        <source>Alt + F4 </source>
        <translation>Alt + F4 </translation>
    </message>
    <message>
        <location filename="../shutil/shortcut.cpp" line="66"/>
        <source>Close current tab</source>
        <translation>Close current tab</translation>
    </message>
    <message>
        <location filename="../shutil/shortcut.cpp" line="67"/>
        <source>Back</source>
        <translation>Back</translation>
    </message>
    <message>
        <location filename="../shutil/shortcut.cpp" line="67"/>
        <source>Alt + Left </source>
        <translation>Alt + Left </translation>
    </message>
    <message>
        <location filename="../shutil/shortcut.cpp" line="68"/>
        <source>Alt + Right </source>
        <translation>Alt + Right </translation>
    </message>
    <message>
        <location filename="../shutil/shortcut.cpp" line="69"/>
        <source>Switch to next tab</source>
        <translation>Switch to next tab</translation>
    </message>
    <message>
        <location filename="../shutil/shortcut.cpp" line="69"/>
        <source>Ctrl + Tab </source>
        <translation>Ctrl + Tab </translation>
    </message>
    <message>
        <location filename="../shutil/shortcut.cpp" line="70"/>
        <source>Ctrl + Shift + Tab </source>
        <translation>Ctrl + Shift + Tab </translation>
    </message>
    <message>
        <location filename="../shutil/shortcut.cpp" line="70"/>
        <source>Switch to previous tab</source>
        <translation>Switch to previous tab</translation>
    </message>
    <message>
        <location filename="../shutil/shortcut.cpp" line="71"/>
        <source>Next file</source>
        <translation>Next file</translation>
    </message>
    <message>
        <location filename="../shutil/shortcut.cpp" line="71"/>
        <source>Tab </source>
        <translation>Tab </translation>
    </message>
    <message>
        <location filename="../shutil/shortcut.cpp" line="72"/>
        <source>Previous file</source>
        <translation>Previous file</translation>
    </message>
    <message>
        <location filename="../shutil/shortcut.cpp" line="72"/>
        <source>Shift + Tab </source>
        <translation>Shift + Tab </translation>
    </message>
    <message>
        <location filename="../shutil/shortcut.cpp" line="73"/>
        <source>Switch tab by specified number between 1 to 8</source>
        <translation>Switch tab by specified number between 1 to 8</translation>
    </message>
    <message>
        <location filename="../shutil/shortcut.cpp" line="73"/>
        <source>Alt + [1-8] </source>
        <translation>Alt + [1-8] </translation>
    </message>
    <message>
        <location filename="../shutil/shortcut.cpp" line="68"/>
        <source>Forward</source>
        <translation>Forward</translation>
    </message>
</context>
<context>
    <name>TrashManager</name>
    <message>
        <location filename="../controllers/trashmanager.cpp" line="197"/>
        <location filename="../controllers/trashmanager.cpp" line="210"/>
        <source>Unable to open items in the trash,please restore it first</source>
        <translation type="unfinished"></translation>
    </message>
</context>
<context>
    <name>TrashPropertyDialog</name>
    <message>
        <location filename="../dialogs/trashpropertydialog.cpp" line="53"/>
        <source>Trash</source>
        <translation>Trash</translation>
    </message>
    <message>
        <location filename="../dialogs/trashpropertydialog.cpp" line="69"/>
        <source>item</source>
        <translation>item</translation>
    </message>
    <message>
        <location filename="../dialogs/trashpropertydialog.cpp" line="71"/>
        <source>items</source>
        <translation>items</translation>
    </message>
    <message>
        <location filename="../dialogs/trashpropertydialog.cpp" line="74"/>
        <source>Contains %1 %2</source>
        <translation>Contains %1 %2</translation>
    </message>
</context>
<context>
    <name>UDiskListener</name>
    <message>
        <location filename="../deviceinfo/udisklistener.cpp" line="270"/>
        <source>Failed to rename the label</source>
        <translation>Failed to rename the label</translation>
    </message>
</context>
<context>
    <name>UnmountWorker</name>
    <message>
        <location filename="../controllers/appcontroller.cpp" line="1442"/>
<<<<<<< HEAD
        <location filename="../controllers/appcontroller.cpp" line="1466"/>
=======
        <location filename="../controllers/appcontroller.cpp" line="1469"/>
>>>>>>> 56731d8a
        <source>Action timeout, action is canceled</source>
        <translation>Action is timeout, and canceled!</translation>
    </message>
    <message>
<<<<<<< HEAD
        <location filename="../controllers/appcontroller.cpp" line="1449"/>
        <location filename="../controllers/appcontroller.cpp" line="1471"/>
=======
        <location filename="../controllers/appcontroller.cpp" line="1448"/>
>>>>>>> 56731d8a
        <source>Disk is busy, cannot unmount now</source>
        <translation>Disk is busy, cannot unmount now</translation>
    </message>
    <message>
<<<<<<< HEAD
        <location filename="../controllers/appcontroller.cpp" line="1449"/>
        <source>The device was not safely unmounted</source>
        <translation>The device was not safely unmounted</translation>
    </message>
    <message>
        <location filename="../controllers/appcontroller.cpp" line="1471"/>
        <location filename="../controllers/appcontroller.cpp" line="1485"/>
=======
        <location filename="../controllers/appcontroller.cpp" line="1483"/>
>>>>>>> 56731d8a
        <source>The device was not safely removed</source>
        <translation>The device was not safely removed</translation>
    </message>
    <message>
<<<<<<< HEAD
        <location filename="../controllers/appcontroller.cpp" line="1485"/>
=======
        <location filename="../controllers/appcontroller.cpp" line="1483"/>
>>>>>>> 56731d8a
        <source>Click &quot;Safely Remove&quot; and then disconnect it next time</source>
        <translation>Click &quot;Safely Remove&quot; and then disconnect it next time</translation>
    </message>
</context>
<context>
    <name>UserShareManager</name>
    <message>
        <location filename="../../usershare/usersharemanager.cpp" line="409"/>
        <source>Kindly Reminder</source>
        <translation>Kindly Reminder</translation>
    </message>
    <message>
        <location filename="../../usershare/usersharemanager.cpp" line="409"/>
        <source>Please firstly install samba to continue</source>
        <translation>Please firstly install samba to continue</translation>
    </message>
    <message>
        <location filename="../../usershare/usersharemanager.cpp" line="456"/>
        <source>To protect the files, you cannot share this folder.</source>
        <translation>To protect the files, you cannot share this folder.</translation>
    </message>
    <message>
        <location filename="../../usershare/usersharemanager.cpp" line="457"/>
        <location filename="../../usershare/usersharemanager.cpp" line="473"/>
        <location filename="../../usershare/usersharemanager.cpp" line="491"/>
        <source>OK</source>
        <translation>OK</translation>
    </message>
    <message>
        <location filename="../../usershare/usersharemanager.cpp" line="472"/>
        <source>Share name %1 contains invalid characters (any of %&lt;&gt;*?|/\+=;:&quot;,)</source>
        <translation type="unfinished"></translation>
    </message>
    <message>
        <location filename="../../usershare/usersharemanager.cpp" line="490"/>
        <source>Failed to add share %1. The share name is too long.</source>
        <translation>Failed to add share %1. The share name is too long.</translation>
    </message>
</context>
<context>
    <name>UserSharePasswordSettingDialog</name>
    <message>
        <location filename="../dialogs/usersharepasswordsettingdialog.cpp" line="38"/>
        <source>Enter a password to protect shared folders</source>
        <translation>Enter a password to protect shared folders</translation>
    </message>
    <message>
        <location filename="../dialogs/usersharepasswordsettingdialog.cpp" line="46"/>
        <source>Cancel</source>
        <translation>Cancel</translation>
    </message>
    <message>
        <location filename="../dialogs/usersharepasswordsettingdialog.cpp" line="46"/>
        <source>Confirm</source>
        <translation>Confirm</translation>
    </message>
</context>
<context>
    <name>VaultController</name>
    <message>
        <location filename="../controllers/vaultcontroller.cpp" line="761"/>
        <source>The command line arguments are invalid.</source>
        <translation>The command line arguments are invalid.</translation>
    </message>
    <message>
        <location filename="../controllers/vaultcontroller.cpp" line="764"/>
        <source>Couldn&apos;t load config file. Probably the password is wrong</source>
        <translation>Couldn&apos;t load config file. Probably the password is wrong</translation>
    </message>
    <message>
        <location filename="../controllers/vaultcontroller.cpp" line="767"/>
        <source>Password cannot be empty</source>
        <translation>Password cannot be empty</translation>
    </message>
    <message>
        <location filename="../controllers/vaultcontroller.cpp" line="770"/>
        <source>The file system format is too new for this CryFS version. Please update your CryFS version.</source>
        <translation>The file system format is too new for this CryFS version. Please update your CryFS version.</translation>
    </message>
    <message>
        <location filename="../controllers/vaultcontroller.cpp" line="773"/>
        <source>The file system format is too old for this CryFS version. Run with --allow-filesystem-upgrade to upgrade it.</source>
        <translation>The file system format is too old for this CryFS version. Run with --allow-filesystem-upgrade to upgrade it.</translation>
    </message>
    <message>
        <location filename="../controllers/vaultcontroller.cpp" line="776"/>
        <source>The file system uses a different cipher than the one specified on the command line using the --cipher argument.</source>
        <translation>The file system uses a different cipher than the one specified on the command line using the --cipher argument.</translation>
    </message>
    <message>
        <location filename="../controllers/vaultcontroller.cpp" line="779"/>
        <source>Base directory doesn&apos;t exist or is inaccessible (i.e. not read or writable or not a directory)</source>
        <translation>Base directory doesn&apos;t exist or is inaccessible (i.e. not read or writable or not a directory)</translation>
    </message>
    <message>
        <location filename="../controllers/vaultcontroller.cpp" line="782"/>
        <source>Mount directory doesn&apos;t exist or is inaccessible (i.e. not read or writable or not a directory)</source>
        <translation>Mount directory doesn&apos;t exist or is inaccessible (i.e. not read or writable or not a directory)</translation>
    </message>
    <message>
        <location filename="../controllers/vaultcontroller.cpp" line="785"/>
        <source>Base directory can&apos;t be a subdirectory of the mount directory</source>
        <translation>Base directory can&apos;t be a subdirectory of the mount directory</translation>
    </message>
    <message>
        <location filename="../controllers/vaultcontroller.cpp" line="788"/>
        <source>Something&apos;s wrong with the file system.</source>
        <translation>Something&apos;s wrong with the file system.</translation>
    </message>
    <message>
        <location filename="../controllers/vaultcontroller.cpp" line="791"/>
        <source>The filesystem id in the config file is different to the last time we loaded a filesystem from this basedir. This could mean an attacker replaced the file system with a different one. You can pass the --allow-replaced-filesystem option to allow this.</source>
        <translation>The filesystem id in the config file is different to the last time we loaded a filesystem from this basedir. This could mean an attacker replaced the file system with a different one. You can pass the --allow-replaced-filesystem option to allow this.</translation>
    </message>
    <message>
        <location filename="../controllers/vaultcontroller.cpp" line="794"/>
        <source>The filesystem encryption key differs from the last time we loaded this filesystem. This could mean an attacker replaced the file system with a different one. You can pass the --allow-replaced-filesystem option to allow this.</source>
        <translation>The filesystem encryption key differs from the last time we loaded this filesystem. This could mean an attacker replaced the file system with a different one. You can pass the --allow-replaced-filesystem option to allow this.</translation>
    </message>
    <message>
        <location filename="../controllers/vaultcontroller.cpp" line="797"/>
        <source>The command line options and the file system disagree on whether missing blocks should be treated as integrity violations.</source>
        <translation>The command line options and the file system disagree on whether missing blocks should be treated as integrity violations.</translation>
    </message>
    <message>
        <location filename="../controllers/vaultcontroller.cpp" line="800"/>
        <source>File system is in single-client mode and can only be used from the client that created it.</source>
        <translation>File system is in single-client mode and can only be used from the client that created it.</translation>
    </message>
    <message>
        <location filename="../controllers/vaultcontroller.cpp" line="803"/>
        <source>A previous run of the file system detected an integrity violation. Preventing access to make sure the user notices. The file system will be accessible again after the user deletes the integrity state file.</source>
        <translation>A previous run of the file system detected an integrity violation. Preventing access to make sure the user notices. The file system will be accessible again after the user deletes the integrity state file.</translation>
    </message>
    <message>
        <location filename="../controllers/vaultcontroller.cpp" line="806"/>
        <source>An integrity violation was detected and the file system unmounted to make sure the user notices.</source>
        <translation>An integrity violation was detected and the file system unmounted to make sure the user notices.</translation>
    </message>
    <message>
        <location filename="../controllers/vaultcontroller.cpp" line="809"/>
        <source>Mount directory is not empty.</source>
        <translation>Mount directory is not empty.</translation>
    </message>
    <message>
        <location filename="../controllers/vaultcontroller.cpp" line="812"/>
        <source>Mount directory in use.</source>
        <translation>Mount directory in use.</translation>
    </message>
    <message>
        <location filename="../controllers/vaultcontroller.cpp" line="815"/>
        <source>Cryfs not installed.</source>
        <translation>Cryfs not installed.</translation>
    </message>
    <message>
        <location filename="../controllers/vaultcontroller.cpp" line="818"/>
        <source>Mount directory doesn&apos;t exist.</source>
        <translation>Mount directory doesn&apos;t exist.</translation>
    </message>
    <message>
        <location filename="../controllers/vaultcontroller.cpp" line="821"/>
        <source>Mounted directory encrypted.</source>
        <translation>Mounted directory encrypted.</translation>
    </message>
    <message>
        <location filename="../controllers/vaultcontroller.cpp" line="824"/>
        <source>No permissions.</source>
        <translation>No permissions.</translation>
    </message>
    <message>
        <location filename="../controllers/vaultcontroller.cpp" line="827"/>
        <source>Fusermount does not exist</source>
        <translation>Fusermount does not exist</translation>
    </message>
    <message>
        <location filename="../controllers/vaultcontroller.cpp" line="830"/>
        <source>An encrypted folder created by Cryfs already exists.</source>
        <translation>An encrypted folder created by Cryfs already exists.</translation>
    </message>
</context>
</TS><|MERGE_RESOLUTION|>--- conflicted
+++ resolved
@@ -4150,26 +4150,17 @@
     <name>UnmountWorker</name>
     <message>
         <location filename="../controllers/appcontroller.cpp" line="1442"/>
-<<<<<<< HEAD
         <location filename="../controllers/appcontroller.cpp" line="1466"/>
-=======
-        <location filename="../controllers/appcontroller.cpp" line="1469"/>
->>>>>>> 56731d8a
         <source>Action timeout, action is canceled</source>
         <translation>Action is timeout, and canceled!</translation>
     </message>
     <message>
-<<<<<<< HEAD
         <location filename="../controllers/appcontroller.cpp" line="1449"/>
         <location filename="../controllers/appcontroller.cpp" line="1471"/>
-=======
-        <location filename="../controllers/appcontroller.cpp" line="1448"/>
->>>>>>> 56731d8a
         <source>Disk is busy, cannot unmount now</source>
         <translation>Disk is busy, cannot unmount now</translation>
     </message>
     <message>
-<<<<<<< HEAD
         <location filename="../controllers/appcontroller.cpp" line="1449"/>
         <source>The device was not safely unmounted</source>
         <translation>The device was not safely unmounted</translation>
@@ -4177,18 +4168,11 @@
     <message>
         <location filename="../controllers/appcontroller.cpp" line="1471"/>
         <location filename="../controllers/appcontroller.cpp" line="1485"/>
-=======
-        <location filename="../controllers/appcontroller.cpp" line="1483"/>
->>>>>>> 56731d8a
         <source>The device was not safely removed</source>
         <translation>The device was not safely removed</translation>
     </message>
     <message>
-<<<<<<< HEAD
         <location filename="../controllers/appcontroller.cpp" line="1485"/>
-=======
-        <location filename="../controllers/appcontroller.cpp" line="1483"/>
->>>>>>> 56731d8a
         <source>Click &quot;Safely Remove&quot; and then disconnect it next time</source>
         <translation>Click &quot;Safely Remove&quot; and then disconnect it next time</translation>
     </message>
