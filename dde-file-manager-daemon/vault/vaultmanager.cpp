--- conflicted
+++ resolved
@@ -136,8 +136,6 @@
     m_curVaultClock->clearLockEvent();
 }
 
-<<<<<<< HEAD
-=======
 void VaultManager::computerSleep(bool bSleep)
 {
     if (bSleep) {
@@ -155,7 +153,6 @@
     }
 }
 
->>>>>>> e634137c
 QString VaultManager::getCurrentUser() const
 {
     QString user = m_curUser;
