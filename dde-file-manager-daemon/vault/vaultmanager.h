--- conflicted
+++ resolved
@@ -89,8 +89,6 @@
      */
     void clearLockEvent();
 
-<<<<<<< HEAD
-=======
     /**
      * @brief computerSleep 通过dbus接口获取电脑休眠状态
      * 该函数将主机休眠时间记录到时钟
@@ -98,7 +96,6 @@
      */
     void computerSleep(bool bSleep);
 
->>>>>>> e634137c
 private:
     /**
      * @brief getCurrentUser 获取当前用户
