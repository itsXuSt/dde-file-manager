/*
 * Copyright (C) 2016 ~ 2018 Deepin Technology Co., Ltd.
 *               2016 ~ 2018 dragondjf
 *
 * Author:     dragondjf<dingjiangfeng@deepin.com>
 *
 * Maintainer: dragondjf<dingjiangfeng@deepin.com>
 *             zccrs<zhangjide@deepin.com>
 *             Tangtong<tangtong@deepin.com>
 *
 * This program is free software: you can redistribute it and/or modify
 * it under the terms of the GNU General Public License as published by
 * the Free Software Foundation, either version 3 of the License, or
 * any later version.
 *
 * This program is distributed in the hope that it will be useful,
 * but WITHOUT ANY WARRANTY; without even the implied warranty of
 * MERCHANTABILITY or FITNESS FOR A PARTICULAR PURPOSE.  See the
 * GNU General Public License for more details.
 *
 * You should have received a copy of the GNU General Public License
 * along with this program.  If not, see <http://www.gnu.org/licenses/>.
 */

#include "frame.h"
#include "constants.h"
#include "wallpaperlist.h"
#include "wallpaperitem.h"
#include "dbus/deepin_wm.h"
#include "thumbnailmanager.h"
#include "appearance_interface.h"
#include "backgroundhelper.h"
<<<<<<< HEAD
#include "screen/screenhelper.h"
#include "dbusinterface/introspectable_interface.h"
=======
#include "util/xcb/xcb.h"
#include "presenter/display.h"
#include "util/dde/desktopinfo.h"
>>>>>>> 50ef42c7

#ifndef DISABLE_SCREENSAVER
#include "screensaver_interface.h"
#endif

#include <DButtonBox>
#include <DIconButton>
#include <DWindowManagerHelper>
#include <DSysInfo>

#include <QApplication>
#include <QDesktopWidget>
#include <QKeyEvent>
#include <QDebug>
#include <QPainter>
#include <QScrollBar>
#include <QScreen>
#include <QVBoxLayout>
#include <QCheckBox>
#include <DApplicationHelper>
#include <QProcessEnvironment>

#define DESKTOP_BUTTON_ID "desktop"
#define LOCK_SCREEN_BUTTON_ID "lock-screen"
#define SCREENSAVER_BUTTON_ID "screensaver"
#define DESKTOP_CAN_SCREENSAVER "DESKTOP_CAN_SCREENSAVER"
#define SessionManagerService "com.deepin.SessionManager"
#define SessionManagerPath "/com/deepin/SessionManager"

DWIDGET_USE_NAMESPACE
DGUI_USE_NAMESPACE
DCORE_USE_NAMESPACE
using namespace com::deepin;

static bool previewBackground()
{
    if (DWindowManagerHelper::instance()->windowManagerName() == DWindowManagerHelper::DeepinWM)
        return false;

    return DWindowManagerHelper::instance()->windowManagerName() == DWindowManagerHelper::KWinWM
           || !DWindowManagerHelper::instance()->hasBlurWindow();
}

Frame::Frame(QString screenName, Mode mode, QWidget *parent)
    : DBlurEffectWidget(parent)
    , m_sessionManagerInter(new SessionManager(SessionManagerService,
                                               SessionManagerPath,
                                               QDBusConnection::sessionBus(),this))
    , m_mode(mode)
    , m_wallpaperList(new WallpaperList(this))
    , m_closeButton(new DIconButton(this))
    , m_dbusWmInter (new WMInter("com.deepin.wm", "/com/deepin/wm", QDBusConnection::sessionBus(), this))
    , m_dbusAppearance(new ComDeepinDaemonAppearanceInterface(AppearanceServ,
                                                              AppearancePath,
                                                              QDBusConnection::sessionBus(),
                                                              this))    
    , m_mouseArea(new DRegionMonitor(this))
<<<<<<< HEAD
    , m_screenName(screenName)
=======
    , m_sessionManagerInter(new SessionManager(SessionManagerService, SessionManagerPath, QDBusConnection::sessionBus(), this))
>>>>>>> 50ef42c7
{
    // 截止到dtkwidget 2.0.10版本，在多个屏幕设置不同缩放比时
    // DRegionMonitor 计算的缩放后的坐标可能是错误的
    featureInterface();
    m_mouseArea->setCoordinateType(DRegionMonitor::Original);

    setFocusPolicy(Qt::StrongFocus);
    setWindowFlags(Qt::BypassWindowManagerHint | Qt::WindowStaysOnTopHint);
    setAttribute(Qt::WA_TranslucentBackground);

    setBlendMode(DBlurEffectWidget::BehindWindowBlend);
    initUI();
    initSize();

<<<<<<< HEAD
#if 0
=======
>>>>>>> 50ef42c7
    DesktopInfo desktoInfo;
    if (desktoInfo.waylandDectected()) {
        connect(Display::instance(), &Display::primaryScreenChanged, this, [=]{
            if(!isHidden()) close();
        });
        connect(Display::instance(), &Display::primaryChanged, this, [=]{
            if(!isHidden()) close();
        });
        connect(Display::instance(), &Display::sigDisplayModeChanged, this, [=]{
            if(!isHidden()) close();
        });
        connect(Display::instance(), &Display::sigMonitorsChanged, this, [=]{
            if(!isHidden()) close();
        });
    } else {
        connect(qGuiApp, &QGuiApplication::screenAdded, this, [=]{
            if(!isHidden()) close();
        });
        connect(qGuiApp, &QGuiApplication::screenRemoved, this, [=]{
            if(!isHidden()) close();
        });
        connect(qGuiApp, &QGuiApplication::primaryScreenChanged, this, [=]{
            if(!isHidden()) close();
        });
        connect(qGuiApp->primaryScreen(), &QScreen::availableGeometryChanged, this, [=]{
            if(!isHidden()) close();
        });
    }
<<<<<<< HEAD
#endif
=======
>>>>>>> 50ef42c7
    connect(m_mouseArea, &DRegionMonitor::buttonPress, [this](const QPoint & p, const int button) {
        if (button == 4) {
            m_wallpaperList->prevPage();
        } else if (button == 5) {
            m_wallpaperList->nextPage();
        } else {
            qDebug() << "button pressed on blank area, quit.";

            qreal scale = devicePixelRatioF();
            //old
            //const QRect sRect = this->windowHandle()->screen()->geometry();
            if(!ScreenHelper::screenManager()->screen(m_screenName)){
                qCritical() << "lost screen " << m_screenName << "closed";
                return ;
            }
            const QRect sRect = ScreenHelper::screenManager()->screen(m_screenName)->geometry();
            QRect nativeRect = geometry();

            // 获取窗口真实的geometry
            nativeRect.moveTopLeft((nativeRect.topLeft() - sRect.topLeft()) * scale + sRect.topLeft());
            nativeRect.setSize(nativeRect.size() * scale);

            if (!nativeRect.contains(p)) {
                hide();
            }
        }
    });

    connect(ScreenMrg, &AbstractScreenManager::sigScreenGeometryChanged,this,[this](){
        initSize();
        if (!isHidden())
            m_wallpaperList->updateItemThumb();

        qDebug() << "reset geometry" << this->isVisible() << this->geometry();
        this->activateWindow();
    });

    m_closeButton->hide();
    connect(m_wallpaperList, &WallpaperList::mouseOverItemChanged,
            this, &Frame::handleNeedCloseButton);
    connect(m_wallpaperList, &WallpaperList::itemPressed,
            this, &Frame::onItemPressed);
    connect(m_sessionManagerInter, &SessionManager::LockedChanged, this, [this](bool locked){
        this->setVisible(!locked);
    });

    QTimer::singleShot(0, this, &Frame::initListView);
}

Frame::~Frame()
{
    QStringList list = m_needDeleteList;
    QTimer::singleShot(1000, [list]() {
        ComDeepinDaemonAppearanceInterface dbusAppearance(AppearanceServ,
                                                          AppearancePath,
                                                          QDBusConnection::sessionBus(),
                                                          nullptr);

        for (const QString &path : list) {
            dbusAppearance.Delete("background", path);
            qDebug() << "delete background" << path;
        }
    });

    disconnect(ScreenMrg, 0,this,0);
}

void Frame::show()
{
    if (previewBackground()) {
        if (m_dbusDeepinWM) {
            // 销毁不需要的资源
            m_dbusDeepinWM->deleteLater();
            m_dbusDeepinWM = nullptr;
        }
<<<<<<< HEAD
/*** old code begin ***/
//        if (!m_backgroundHelper) {
//            m_backgroundHelper = new BackgroundHelper(true, this);
//            // 防止壁纸设置窗口被背景窗口覆盖
//            connect(m_backgroundHelper, &BackgroundHelper::backgroundAdded, this, &Frame::activateWindow);
//        }
/*** old code end ***/
        if (!m_backgroundManager) {
            m_backgroundManager = new BackgroundManager(true, this);

            connect(m_backgroundManager, SIGNAL(sigBackgroundBuilded(int)),this,SLOT(onRest()));
=======

        if (!m_backgroundHelper) {
            m_backgroundHelper = new BackgroundHelper(true, this);
            QWidget *background;
            QList<QWidget *> allBackgrounds;
            if (DesktopInfo().waylandDectected()) {

                background = m_backgroundHelper->waylandBackground(Display::instance()->primaryName());
                allBackgrounds = m_backgroundHelper->waylandAllBackgrounds();
            } else {
                background = m_backgroundHelper->backgroundForScreen(qApp->primaryScreen());
                allBackgrounds = m_backgroundHelper->allBackgrounds();
            }
            if(!background){
                return;
            }

            qDebug() << "background counts" << allBackgrounds.size();
            // 隐藏完全重叠的窗口
            for (QWidget *l : allBackgrounds) {
                if (l != background) {
                    Xcb::XcbMisc::instance().set_window_transparent_input(l->winId(), true);
                    l->setVisible(l->geometry().topLeft() != background->geometry().topLeft());
                    qInfo() << "backgorund hide" << l << l->geometry() << "show" << background
                            << background->isVisible() << background->geometry();
                } else {
                    Xcb::XcbMisc::instance().set_window_transparent_input(l->winId(), false);
                    l->show();
                    qInfo() << "backgorund show" << l << l->geometry() << "show" << background
                            << background->isVisible() << background->geometry();
                }
            }
            // 防止壁纸设置窗口被背景窗口覆盖
            connect(m_backgroundHelper, &BackgroundHelper::backgroundAdded, this, &Frame::activateWindow);
            qDebug() << "background " << m_backgroundHelper->background();
>>>>>>> 50ef42c7
        }
    } else if (!m_dbusDeepinWM) {
/*** old code begin ***/
//        if (m_backgroundHelper) {
//            // 销毁不需要的资源
//            m_backgroundHelper->deleteLater();
//            m_backgroundHelper = nullptr;
//        }
/*** old code end ***/
        if (m_backgroundManager) {
            // 销毁不需要的资源
            m_backgroundManager->deleteLater();
            m_backgroundManager = nullptr;
        }

        m_dbusDeepinWM = new DeepinWM(DeepinWMServ,
                                      DeepinWMPath,
                                      QDBusConnection::sessionBus(),
                                      this);
    }

    if (m_dbusDeepinWM)
        m_dbusDeepinWM->RequestHideWindows();

    m_mouseArea->registerRegion();

    DBlurEffectWidget::show();
}

void Frame::hide()
{
    emit aboutHide();

    DBlurEffectWidget::hide();
}

void Frame::setMode(Frame::Mode mode)
{
    if (m_mode == mode)
        return;

    if (m_mode == ScreenSaverMode) {
/*****old code begin*****/
//        if (m_backgroundHelper) {
//            m_backgroundHelper->setVisible(true);
//        }
/*****old code end*****/
        if (m_backgroundManager) {
            m_backgroundManager->setVisible(true);
        }

        m_dbusScreenSaver->Stop();
    }

    m_mode = mode;
    reLayoutTools();
    refreshList();
}

/*** old code begin ***/
//QString Frame::desktopBackground() const
//{
//    return m_desktopWallpaper;
//}
/*** old code end ***/
QPair<QString, QString> Frame::desktopBackground() const
{
    return QPair<QString, QString>(m_screenName, m_desktopWallpaper);
}

void Frame::handleNeedCloseButton(QString path, QPoint pos)
{
    if (!path.isEmpty()) {
        m_closeButton->adjustSize();
        m_closeButton->move(pos.x() - 10, pos.y() - 10);
        m_closeButton->show();
        m_closeButton->disconnect();

        connect(m_closeButton, &DIconButton::clicked, this, [this, path] {
            m_dbusAppearance->Delete("background", path); // 当前自定义壁纸不一定能删成功
            m_needDeleteList << path;
            m_wallpaperList->removeWallpaper(path);
            m_closeButton->hide();
        }, Qt::UniqueConnection);
    } else {
        m_closeButton->hide();
    }
}

void Frame::onRest()
{
    ScreenPointer screen = ScreenMrg->screen(m_screenName);
    if (m_backgroundManager){
        BackgroundWidgetPointer bwp = m_backgroundManager->backgroundWidget(screen);
        if (bwp){
            m_screenName = screen->name();
            bwp->lower();
            initSize();
            if (!isHidden())
                m_wallpaperList->updateItemThumb();
            raise();
            qDebug() << "onRest frame" << this->isVisible() << this->geometry();
            this->activateWindow();
            return;
        }
    }

    qDebug() << m_screenName << "lost exit!";
    close();
}

void Frame::showEvent(QShowEvent *event)
{
#ifndef DISABLE_SCREENSAVER
    m_switchModeControl->adjustSize();
#endif

    activateWindow();

    QTimer::singleShot(1, this, &Frame::refreshList);

    DBlurEffectWidget::showEvent(event);
}

void Frame::hideEvent(QHideEvent *event)
{
    DBlurEffectWidget::hideEvent(event);

    if (m_dbusDeepinWM)
        m_dbusDeepinWM->CancelHideWindows();
    m_mouseArea->unregisterRegion();

    if (m_mode == WallpaperMode) {
        if (!m_desktopWallpaper.isEmpty()){
            //m_dbusAppearance->Set("background", m_desktopWallpaper);
            setBackground();
        }

        else if (m_dbusDeepinWM)
            m_dbusDeepinWM->SetTransientBackground("");

        if (!m_lockWallpaper.isEmpty())
            m_dbusAppearance->Set("greeterbackground", m_lockWallpaper);

        ThumbnailManager *manager = ThumbnailManager::instance(devicePixelRatioF());
        manager->stop();
    }
#ifndef DISABLE_SCREENSAVER
    else if (m_mode == ScreenSaverMode) {
        m_dbusScreenSaver->Stop();
    }
#endif

    // 销毁资源
    if (m_dbusDeepinWM) {
        m_dbusDeepinWM->deleteLater();
        m_dbusDeepinWM = nullptr;
    }

/*** old code begin ***/
//    if (m_backgroundHelper) {
//        m_backgroundHelper->deleteLater();
//        m_backgroundHelper = nullptr;
//    }
/*** old code end ***/
    if (m_backgroundManager) {
        m_backgroundManager->deleteLater();
        m_backgroundManager = nullptr;
    }

    emit done();
}

void Frame::keyPressEvent(QKeyEvent *event)
{
    QWidgetList widgetList; //记录页面上可选中控件
    //设置壁纸模式
    if(m_mode == Mode::WallpaperMode)
    {
        widgetList << m_wallpaperCarouselCheckBox; //自动更换壁纸按钮
        //更换周期按钮组
        for(QAbstractButton *button: m_wallpaperCarouselControl->buttonList())
        {
                widgetList << qobject_cast<QWidget *>(button);
        }
    }
    //设置屏保模式
    else
    {
        //闲置时间按钮组
        for(QAbstractButton *button: m_waitControl->buttonList())
        {
                widgetList << qobject_cast<QWidget *>(button);
        }
        //是否需要密码按钮
        widgetList << m_lockScreenBox;
    }
    //模式切换按钮组
    for(QAbstractButton *button: m_switchModeControl->buttonList())
    {
            widgetList << qobject_cast<QWidget *>(button);
    }

    switch(event->key())
    {
    case Qt::Key_Escape:
        hide();
        qDebug() << "escape key pressed, quit.";
        break;
    case Qt::Key_Down:
        focusNextChild();
        break;
    case Qt::Key_Right:
        //位于列首选中页面上一控件
        if(widgetList.indexOf(focusWidget(),0) == -1)
        {
            focusNextChild();
        }
        //选中列表上一控件
        else if(widgetList.indexOf(focusWidget(),0) < widgetList.count()-1)
        {
            qDebug() << widgetList.indexOf(focusWidget(),0) << widgetList.count();
            widgetList.at(widgetList.indexOf(focusWidget(),0)+1)->setFocus();
        }
        break;
    case Qt::Key_Up:
        focusPreviousChild();
        break;
    case Qt::Key_Left:
        //位于列尾选中页面下一控件
        if(widgetList.indexOf(focusWidget(),0) == -1)
        {
            focusPreviousChild();
        }
        //选中列表下一控件
        else if(widgetList.indexOf(focusWidget(),0) > 0)
        {
            qDebug() << widgetList.indexOf(focusWidget(),0) << widgetList.count();
            widgetList.at(widgetList.indexOf(focusWidget(),0)-1)->setFocus();
        }
        break;
    default:
        break;
    }
    DBlurEffectWidget::keyPressEvent(event);
}

void Frame::paintEvent(QPaintEvent *event)
{
    DBlurEffectWidget::paintEvent(event);

    QPainter pa(this);

    pa.setCompositionMode(QPainter::CompositionMode_SourceOut);
    pa.setPen(QPen(QColor(255, 255, 255, 20), 1));
    pa.drawLine(QPoint(0, 0), QPoint(width(), 0));
}

bool Frame::event(QEvent *event)
{
#ifndef DISABLE_SCREENSAVER
    if (event->type() == QEvent::LayoutRequest
            || event->type() == QEvent::Resize) {
        adjustModeSwitcherPoint();
    }
#endif

    return DBlurEffectWidget::event(event);
}

#ifndef DISABLE_SCREENSAVER
void Frame::setMode(QAbstractButton *toggledBtn, bool on)
{
    Q_UNUSED(on);

    int mode = m_switchModeControl->buttonList().indexOf(toggledBtn);
    setMode(Mode(mode));
}

void Frame::reLayoutTools()
{
    if (m_mode == ScreenSaverMode) {
        m_waitControlLabel->show();
        m_waitControl->show();
        m_lockScreenBox->show();
#ifndef DISABLE_WALLPAPER_CAROUSEL
        m_wallpaperCarouselCheckBox->hide();
        m_wallpaperCarouselControl->hide();
        layout()->removeItem(m_wallpaperCarouselLayout);
        static_cast<QBoxLayout *>(layout())->insertLayout(0, m_toolLayout);
#endif
    } else {
        m_waitControlLabel->hide();
        m_waitControl->hide();
        m_lockScreenBox->hide();
#ifndef DISABLE_WALLPAPER_CAROUSEL
        // 服务器版本不支持自动更换桌面背景
        if (DSysInfo::deepinType() != DSysInfo::DeepinServer)
        {
            m_wallpaperCarouselCheckBox->show();
            m_wallpaperCarouselControl->setVisible(m_wallpaperCarouselCheckBox->isChecked());
        }
        layout()->removeItem(m_toolLayout);
        static_cast<QBoxLayout *>(layout())->insertLayout(0, m_wallpaperCarouselLayout);
#endif
    }
}
#endif

#if !defined(DISABLE_SCREENSAVER) || !defined(DISABLE_WALLPAPER_CAROUSEL)
void Frame::adjustModeSwitcherPoint()
{
    // 调整模式切换控件的位置
    m_switchModeControl->adjustSize();

    // 自己计算宽度，当控件未显示时无法使用layout的sizeHint
    int tools_width = 0;

#ifndef DISABLE_SCREENSAVER
    {
        auto tools_layout_margins = m_toolLayout->contentsMargins();
        int width = m_waitControlLabel->sizeHint().width() +
                    m_waitControl->sizeHint().width() +
                    m_lockScreenBox->sizeHint().width();

        tools_width = tools_layout_margins.left() + width +
                      m_toolLayout->count() * m_toolLayout->spacing();
    }
#endif

#ifndef DISABLE_WALLPAPER_CAROUSEL
    {
        int width = m_wallpaperCarouselCheckBox->sizeHint().width() +
                    m_wallpaperCarouselControl->sizeHint().width() +
                    m_wallpaperCarouselLayout->contentsMargins().left() +
                    m_wallpaperCarouselLayout->contentsMargins().right() +
                    m_wallpaperCarouselLayout->spacing();

        bool visble = m_wallpaperCarouselControl->isVisible();
        if (visble && width > tools_width) {
            tools_width = width;
        } else if (!visble && m_mode == WallpaperMode) {
            tools_width = 0; // 壁纸模式未勾选自动换壁纸时， 居中即可
        }
    }
#endif

    // 防止在低分辨率情况下切换控件和左边的工具栏重叠
    int x = width() / 2 - m_switchModeControl->width() / 2;
    if (x < tools_width) {
        //根据“桌面V20需求文档”中“屏保”的第8条修改（当屏幕分辨率太小左边文字和中间文件重叠时，中间的文字局右显示）
        x = width()  - m_switchModeControl->width() - 5;
    }

    m_switchModeControl->move(x, (m_wallpaperList->y() - m_switchModeControl->height()) / 2);
}
#endif

static QString timeFormat(int second)
{
    quint8 s = second % 60;
    quint8 m = second / 60;
    quint8 h = m / 60;
    quint8 d = h / 24;

    m = m % 60;
    h = h % 24;

    QString time_string;

    if (d > 0) {
        time_string.append(QString::number(d)).append("d");
    }

    if (h > 0) {
        if (!time_string.isEmpty()) {
            time_string.append(' ');
        }

        time_string.append(QString::number(h)).append("h");
    }

    if (m > 0) {
        if (!time_string.isEmpty()) {
            time_string.append(' ');
        }

        time_string.append(QString::number(m)).append("m");
    }

    if (s > 0 || time_string.isEmpty()) {
        if (!time_string.isEmpty()) {
            time_string.append(' ');
        }

        time_string.append(QString::number(s)).append("s");
    }

    return time_string;
}

void Frame::initUI()
{
    m_closeButton->setIcon(QIcon::fromTheme("dfm_close_round_normal"));
    m_closeButton->setFixedSize(24, 24);
    m_closeButton->setIconSize({24, 24});
    m_closeButton->setFlat(true);
    m_closeButton->setFocusPolicy(Qt::NoFocus);

    QVBoxLayout *layout = new QVBoxLayout(this);

    layout->setMargin(0);
    layout->setSpacing(0);

    DPalette pal = DApplicationHelper::instance()->palette(this);
    QColor textColor = pal.color(QPalette::Normal, QPalette::BrightText);

#ifndef DISABLE_WALLPAPER_CAROUSEL
    m_wallpaperCarouselLayout = new QHBoxLayout;
    m_wallpaperCarouselCheckBox = new QCheckBox(tr("Wallpaper Slideshow"), this);
    // 服务器版本不支持自动更换桌面背景
    if (DSysInfo::deepinType() == DSysInfo::DeepinServer) {
        m_wallpaperCarouselCheckBox->setChecked(false);
        m_wallpaperCarouselCheckBox->setEnabled(false);
        m_wallpaperCarouselCheckBox->setVisible(false);
    }
    else {
        m_wallpaperCarouselCheckBox->setChecked(true);
    }
    QPalette wccPal = m_wallpaperCarouselCheckBox->palette();
    wccPal.setColor(QPalette::All, QPalette::WindowText, textColor);
    m_wallpaperCarouselCheckBox->setPalette(wccPal);
    m_wallpaperCarouselControl = new DButtonBox(this);
    QList<DButtonBoxButton *> wallpaperSlideshowBtns;
    m_wallpaperCarouselCheckBox->setFocusPolicy(Qt::NoFocus);
    m_wallpaperCarouselControl->setFocusPolicy(Qt::NoFocus);
    qDebug() << "DSysInfo::deepinType = " << QString::number(DSysInfo::DeepinProfessional);
    QByteArrayList array_policy {"30", "60", "300", "600", "900", "1800", "3600", "login", "wakeup"};

    {

        //int current_policy_index = array_policy.indexOf(m_dbusAppearance->wallpaperSlideShow().toLatin1());
        int current_policy_index = array_policy.indexOf(getWallpaperSlideShow().toLatin1());

        // 当值不存在此列表时插入此值
        if (current_policy_index < 0) {
            //const QString &policy = m_dbusAppearance->wallpaperSlideShow();
            const QString &policy = getWallpaperSlideShow();

            if (!policy.isEmpty()) {
                array_policy.prepend(policy.toLatin1());
            } else {
                m_wallpaperCarouselCheckBox->setChecked(false);
            }

            // wallpaper change default per 10 minutes
            current_policy_index = 3;
        }

        for (const QByteArray &time : array_policy) {
            int index = 0;

            DButtonBoxButton *btn;
            if (time == "login") {
                btn = new DButtonBoxButton(tr("When login"), this);
            } else if (time == "wakeup") {
                btn = new DButtonBoxButton(tr("When wakeup"), this);
            } else {
                bool ok = false;
                int t = time.toInt(&ok);
                btn = new DButtonBoxButton(ok ? timeFormat(t) : time, this);
            }

            btn->setMinimumWidth(40);
            wallpaperSlideshowBtns.append(btn);
        }

        m_wallpaperCarouselControl->setButtonList(wallpaperSlideshowBtns, true);
        wallpaperSlideshowBtns[current_policy_index]->setChecked(true);
        m_wallpaperCarouselControl->setVisible(m_wallpaperCarouselCheckBox->isChecked());
    }

    m_wallpaperCarouselLayout->setSpacing(10);
    m_wallpaperCarouselLayout->setContentsMargins(20, 5, 20, 5);
    m_wallpaperCarouselLayout->addWidget(m_wallpaperCarouselCheckBox);
    m_wallpaperCarouselLayout->addWidget(m_wallpaperCarouselControl);
    m_wallpaperCarouselLayout->addItem(new QSpacerItem(1, HeaderSwitcherHeight));
    m_wallpaperCarouselLayout->addStretch();

    layout->addLayout(m_wallpaperCarouselLayout);

    connect(m_wallpaperCarouselCheckBox, &QCheckBox::clicked, this, [this, array_policy] (bool checked) {
        m_wallpaperCarouselControl->setVisible(checked);
#if !defined(DISABLE_SCREENSAVER) || !defined(DISABLE_WALLPAPER_CAROUSEL)
        adjustModeSwitcherPoint();
#endif

        int checkedIndex = m_wallpaperCarouselControl->buttonList().indexOf(m_wallpaperCarouselControl->checkedButton());
        if (!checked) {
            //m_dbusAppearance->setWallpaperSlideShow(QString());
            setWallpaperSlideShow(QString());
        } else if (checkedIndex >= 0) {
            //m_dbusAppearance->setWallpaperSlideShow(array_policy.at(checkedIndex));
            setWallpaperSlideShow(array_policy.at(checkedIndex));
        }
    });
    connect(m_wallpaperCarouselControl, &DButtonBox::buttonToggled, this, [this, array_policy] (QAbstractButton * toggledBtn, bool state) {
        //m_dbusAppearance->setWallpaperSlideShow(array_policy.at(m_wallpaperCarouselControl->buttonList().indexOf(toggledBtn)));
        if(state){
            setWallpaperSlideShow(array_policy.at(m_wallpaperCarouselControl->buttonList().indexOf(toggledBtn)));
        }
    });

#endif

#ifndef DISABLE_SCREENSAVER
    m_toolLayout = new QHBoxLayout;

    m_waitControl = new DButtonBox(this);
    m_lockScreenBox = new QCheckBox(tr("Require a password on wakeup"), this);
    QPalette lsPal = m_lockScreenBox->palette();
    lsPal.setColor(QPalette::All, QPalette::WindowText, textColor);
    m_lockScreenBox->setPalette(lsPal);

    QVector<int> time_array {60, 300, 600, 900, 1800, 3600, 0};
    QList<DButtonBoxButton *> timeArrayBtns;

    if (!m_dbusScreenSaver) {
        m_dbusScreenSaver = new ComDeepinScreenSaverInterface("com.deepin.ScreenSaver", "/com/deepin/ScreenSaver",
                                                              QDBusConnection::sessionBus(), this);
    }

    int current_wait_time_index = time_array.indexOf(m_dbusScreenSaver->linePowerScreenSaverTimeout());

    // 当值不存在此列表时插入此值
    if (current_wait_time_index < 0) {
        int timeout = m_dbusScreenSaver->linePowerScreenSaverTimeout();
        time_array.prepend(timeout);
        current_wait_time_index = 0;
    }

    for (const int time : time_array) {
        if (time > 0) {
            DButtonBoxButton *btn = new DButtonBoxButton(timeFormat(time), this);
            btn->setMinimumWidth(40);
            timeArrayBtns.append(btn);
        }
    }

    timeArrayBtns.append(new DButtonBoxButton(tr("Never"), this));
    m_waitControlLabel = new QLabel(tr("Wait:"), this);
    QPalette wcPal = m_waitControlLabel->palette();
    wcPal.setColor(QPalette::All, QPalette::WindowText, textColor);
    m_waitControlLabel->setPalette(wcPal);
    m_waitControl->setButtonList(timeArrayBtns, true);
    timeArrayBtns[current_wait_time_index]->setChecked(true);
    m_lockScreenBox->setSizePolicy(QSizePolicy::Fixed, QSizePolicy::Fixed);
    m_lockScreenBox->setChecked(m_dbusScreenSaver->lockScreenAtAwake());

    m_toolLayout->setSpacing(10);
    m_toolLayout->setContentsMargins(20, 10, 20, 10);
    m_toolLayout->addWidget(m_waitControlLabel);
    m_toolLayout->addWidget(m_waitControl);
    m_toolLayout->addSpacing(10);
    m_toolLayout->addWidget(m_lockScreenBox, 1, Qt::AlignLeft);

#ifdef DISABLE_WALLPAPER_CAROUSEL
    // 在布局中占位，保证布局的高度
    QWidget *fake_layout = new QWidget(this);

    fake_layout->setFixedHeight(m_waitControl->height());
    fake_layout->setWindowFlags(Qt::WindowTransparentForInput | Qt::WindowDoesNotAcceptFocus);
    fake_layout->lower();
    m_toolLayout->addWidget(fake_layout);
#endif

    layout->addLayout(m_toolLayout);
    layout->addWidget(m_wallpaperList);
    layout->addSpacing(10);
    layout->setSizeConstraint(QLayout::SetFixedSize);

    //###(zccrs): 直接把switModeControl放到布局中始终无法在两种mos模式下都居中
    // 使用anchors使此控件居中
    QProcessEnvironment env = QProcessEnvironment::systemEnvironment();
    DButtonBoxButton *wallpaperBtn = new DButtonBoxButton(tr("Wallpaper"), this);
    wallpaperBtn->setMinimumWidth(40);
    //wallpaperBtn->setFocusPolicy(Qt::NoFocus);
    m_switchModeControl = new DButtonBox(this);

    if (m_mode == WallpaperMode) wallpaperBtn->setChecked(true);

    if ((env.contains(DESKTOP_CAN_SCREENSAVER) && env.value(DESKTOP_CAN_SCREENSAVER).startsWith("N"))
            || !existScreensaverService()) {
        m_switchModeControl->setButtonList({wallpaperBtn}, true);
        wallpaperBtn->setChecked(true);
    } else {
        DButtonBoxButton *screensaverBtn = new DButtonBoxButton(tr("Screensaver"), this);
        screensaverBtn->setMinimumWidth(40);
        //screensaverBtn->setFocusPolicy(Qt::NoFocus);
        m_switchModeControl->setButtonList({wallpaperBtn, screensaverBtn}, true);
        wallpaperBtn->setChecked(true);
    }
    connect(m_waitControl, &DButtonBox::buttonToggled, this, [this, time_array] (QAbstractButton * toggleBtn, bool) {
        int index = m_waitControl->buttonList().indexOf(toggleBtn);
        m_dbusScreenSaver->setBatteryScreenSaverTimeout(time_array[index]);
        m_dbusScreenSaver->setLinePowerScreenSaverTimeout(time_array[index]);
    });

    connect(m_switchModeControl, &DButtonBox::buttonToggled, this, static_cast<void(Frame::*)(QAbstractButton *, bool)>(&Frame::setMode));
    connect(m_lockScreenBox, &QCheckBox::toggled, m_dbusScreenSaver, &ComDeepinScreenSaverInterface::setLockScreenAtAwake);

    reLayoutTools();
#elif !defined(DISABLE_WALLPAPER_CAROUSEL)
    layout->addWidget(m_wallpaperList);
#endif

    layout->addStretch();
}

void Frame::initSize()
{
<<<<<<< HEAD
    //old
    //const QRect primaryRect = qApp->primaryScreen()->geometry();
    if(!ScreenHelper::screenManager()->screen(m_screenName)){
        qCritical() << "lost screen " << m_screenName;
        return;
    }
    const QRect screenRect = ScreenHelper::screenManager()->screen(m_screenName)->geometry();
=======
    QRect primaryRect;
    if(DesktopInfo().waylandDectected()){
        primaryRect= Display::instance()->primaryRect();
    }else {
        primaryRect = qApp->primaryScreen()->geometry();
    }

>>>>>>> 50ef42c7
    int actualHeight;
#if defined(DISABLE_SCREENSAVER) && defined(DISABLE_WALLPAPER_CAROUSEL)
    actualHeight = FrameHeight;
#else
    actualHeight = FrameHeight + HeaderSwitcherHeight;
#endif
    setFixedSize(screenRect.width() - 20, actualHeight);

    qDebug() << "move befor: " << this->geometry() << m_wallpaperList->geometry();
    move(screenRect.x() + 10, screenRect.y() + screenRect.height() - height());
    m_wallpaperList->setFixedSize(screenRect.width() - 20, ListHeight);
    qDebug() << "this move : " << this->geometry() << m_wallpaperList->geometry();
}

void Frame::initListView()
{

}

void Frame::refreshList()
{
    m_wallpaperList->hide();
    m_wallpaperList->clear();
    m_wallpaperList->show();
    if (m_mode == WallpaperMode) {
        QDBusPendingCall call = m_dbusAppearance->List("background");
        QDBusPendingCallWatcher *watcher = new QDBusPendingCallWatcher(call, this);
        connect(watcher, &QDBusPendingCallWatcher::finished, this, [this, call] {
            if (call.isError())
            {
                qWarning() << "failed to get all backgrounds: " << call.error().message();
            } else
            {
                QDBusReply<QString> reply = call.reply();
                QString value = reply.value();
                QStringList strings = processListReply(value);
                foreach (QString path, strings) {
                    if (m_needDeleteList.contains(QUrl(path).path())) {
                        continue;
                    }
                    WallpaperItem *item = m_wallpaperList->addWallpaper(path);
                    item->setData(item->getPath());
                    item->setDeletable(m_deletableInfo.value(path));
                    item->addButton(DESKTOP_BUTTON_ID, tr("Only desktop"));
                    item->addButton(LOCK_SCREEN_BUTTON_ID, tr("Only lock screen"));
                    item->show();
                    connect(item, &WallpaperItem::buttonClicked, this, &Frame::onItemButtonClicked);
                    //首次进入时，选中当前设置壁纸
                    if(path == m_backgroundManager->backgroundImages().value(m_screenName))
                    {
                        item->pressed();
                    }
                }

                m_wallpaperList->setFixedWidth(width());
                m_wallpaperList->updateItemThumb();
                m_wallpaperList->show();
            }
        });
    }
#ifndef DISABLE_SCREENSAVER
    else if (m_mode == ScreenSaverMode) {
        if (!m_dbusScreenSaver) {
            m_dbusScreenSaver = new ComDeepinScreenSaverInterface("com.deepin.ScreenSaver", "/com/deepin/ScreenSaver",
                                                                  QDBusConnection::sessionBus(), this);
        }

        const QStringList &saver_name_list = m_dbusScreenSaver->allScreenSaver();

        for (const QString &name : saver_name_list) {
            if("flurry" == name){
                continue;//临时屏蔽名字为flurry的屏保
            }

            const QString &cover_path = m_dbusScreenSaver->GetScreenSaverCover(name);

            WallpaperItem *item = m_wallpaperList->addWallpaper(cover_path);
            item->setData(name);
            item->setUseThumbnailManager(false);
            item->setDeletable(false);
            item->addButton(SCREENSAVER_BUTTON_ID, tr("Apply"));
            item->show();
            connect(item, &WallpaperItem::buttonClicked, this, &Frame::onItemButtonClicked);
            //首次进入时，选中当前设置屏保
            if(cover_path == m_dbusScreenSaver->GetScreenSaverCover(m_dbusScreenSaver->currentScreenSaver()))
            {
                item->pressed();
            }
        }

        m_wallpaperList->setFixedWidth(width());
        m_wallpaperList->updateItemThumb();
        m_wallpaperList->show();
    }
#endif
}

void Frame::onItemPressed(const QString &data)
{
    if (m_mode == WallpaperMode) {
        if (m_dbusDeepinWM)
            m_dbusDeepinWM->SetTransientBackground(data);
/*** old code begin ***/
//        if (m_backgroundHelper)
//            m_backgroundHelper->setBackground(data);
/*** old code end ***/
        if (m_backgroundManager)
            m_backgroundManager->setBackgroundImage(m_screenName, data);

        m_desktopWallpaper = data;
        m_lockWallpaper = data;

        // 点击当前壁纸不显示删除按钮
        if (m_closeButton && m_closeButton->isVisible()) {
            m_closeButton->hide();
        }

        {
            for (int i = 0; i < m_wallpaperList->count(); ++i) {
                WallpaperItem *item = dynamic_cast<WallpaperItem *>(m_wallpaperList->item(i));
                if (item) {
                    bool isCustom = item->data().contains("custom-wallpapers");
                    if (!isCustom) {
                        continue;
                    }
                    //bool isCurrent = m_backgroundHelper ? (item->data() == m_backgroundHelper->background()) : false; /*** old code ***/
                    bool isCurrent = true;
                    bool isDeletable = item->getDeletable();
                    item->setDeletable(!isCurrent && (isDeletable || isCustom));
                }
            }
        }
    }
#ifndef DISABLE_SCREENSAVER
    else if (m_mode == ScreenSaverMode) {
        m_dbusScreenSaver->Preview(data, 1);
<<<<<<< HEAD
        qDebug() << "screensaver start" << data;
=======
        qDebug() << "screensaver start " << data;
>>>>>>> 50ef42c7
        // 防止壁纸背景盖住屏保预览窗口
/*** old code begin ***/
//        if (m_backgroundHelper && m_backgroundHelper->visible()) {
//            QThread::msleep(300); // TODO: 临时方案，暂不清除如何获取屏保显示开始的状态
//            m_backgroundHelper->setVisible(false);
//        }
/*** old code end ***/
        if (m_backgroundManager && m_backgroundManager->isVisible()) {
            QThread::msleep(300); // TODO: 临时方案，暂不清除如何获取屏保显示开始的状态
            m_backgroundManager->setVisible(false);
        }
    }
#endif
}

void Frame::onItemButtonClicked(const QString &buttonID)
{
    WallpaperItem *item = qobject_cast<WallpaperItem *>(sender());

    if (!item)
        return;

    if (buttonID == DESKTOP_BUTTON_ID) {
        m_lockWallpaper.clear();
    } else if (buttonID == LOCK_SCREEN_BUTTON_ID) {
        m_desktopWallpaper.clear();
    }
#ifndef DISABLE_SCREENSAVER
    else if (buttonID == SCREENSAVER_BUTTON_ID) {
        m_dbusScreenSaver->setCurrentScreenSaver(item->data());
    }
#endif

    hide();
}

QStringList Frame::processListReply(const QString &reply)
{
    QStringList result;

    QJsonDocument doc = QJsonDocument::fromJson(reply.toUtf8());
    if (doc.isArray()) {
        QJsonArray arr = doc.array();
        foreach (QJsonValue val, arr) {
            QJsonObject obj = val.toObject();
            QString id = obj["Id"].toString();
            result.append(id);
            m_deletableInfo[id] = obj["Deletable"].toBool();
        }
    }

    return result;
}

void Frame::featureInterface()
{
    m_isExistFeatureInterface = false;
    IntrospectableInterface* introspectableInterface = new IntrospectableInterface(AppearanceServ,
                AppearancePath,
                QDBusConnection::sessionBus(),
                this);
    QDBusPendingReply<QString> reply = introspectableInterface->Introspect();
    reply.waitForFinished();
    if (reply.isFinished())
    {
        QString xmlCode = reply.argumentAt(0).toString();
        m_isExistFeatureInterface = xmlCode.contains("SetMonitorBackground")
                && xmlCode.contains("SetWallpaperSlideShow")
                && xmlCode.contains("GetWallpaperSlideShow");
    }

    if (introspectableInterface) {
        introspectableInterface->deleteLater();
        introspectableInterface = nullptr;
    }
}

QString Frame::getWallpaperSlideShow()
{
    if(nullptr == m_dbusAppearance){
        qDebug() << "m_dbusAppearance is nullptr";
        return QString();
    }

    QString wallpaperSlideShow;
    if(m_isExistFeatureInterface){
        wallpaperSlideShow = m_dbusAppearance->GetWallpaperSlideShow(m_screenName);
        qDebug() << "dbus Appearance GetWallpaperSlideShow is called, result: " << wallpaperSlideShow;
    } else {
        wallpaperSlideShow = m_dbusAppearance->wallpaperSlideShow();
        qDebug() << " dbus Appearance wallpaperSlideShow is called, result: " << wallpaperSlideShow;
    }
    return wallpaperSlideShow;
}

void Frame::setWallpaperSlideShow(QString slideShow)
{
    if(nullptr == m_dbusAppearance){
        qDebug() << "m_dbusAppearance is nullptr";
        return;
    }

    if(m_isExistFeatureInterface){
        qDebug() << "dbus Appearance SetWallpaperSlideShow is called";
        m_dbusAppearance->SetWallpaperSlideShow(m_screenName, slideShow);
    } else {
        qDebug() << " dbus Appearance wallpaperSlideShow is called";
        m_dbusAppearance->setWallpaperSlideShow(slideShow);
    }
}

void Frame::setBackground()
{
    if(nullptr == m_dbusAppearance){
        qDebug() << "m_dbusAppearance is nullptr";
        return;
    }

    if(m_isExistFeatureInterface){
        qDebug() << "dbus Appearance SetMonitorBackground is called " << m_screenName << " " << m_desktopWallpaper;
        m_dbusAppearance->SetMonitorBackground(m_screenName, m_desktopWallpaper);
    } else {
        qDebug() << " dbus Appearance Set background ";
        m_dbusAppearance->Set("background", m_desktopWallpaper);
    }
}

bool Frame::existScreensaverService()
{
    bool result = false;
#ifndef DISABLE_SCREENSAVER

    QDBusMessage msg = QDBusMessage::createMethodCall("org.freedesktop.DBus", "/org/freedesktop/DBus", "org.freedesktop.DBus", "ListActivatableNames");
    QDBusPendingCall call = QDBusConnection::sessionBus().asyncCall(msg);
    call.waitForFinished();
    if(call.isFinished()){
         QDBusReply<QStringList> reply = call.reply();
         QStringList value = reply.value();

         if (value.contains("com.deepin.ScreenSaver")){
             qDebug() << "com.deepin.ScreenSaver is ok";
             result = true;
         }
    }

#endif

    return result;
}<|MERGE_RESOLUTION|>--- conflicted
+++ resolved
@@ -30,14 +30,8 @@
 #include "thumbnailmanager.h"
 #include "appearance_interface.h"
 #include "backgroundhelper.h"
-<<<<<<< HEAD
 #include "screen/screenhelper.h"
 #include "dbusinterface/introspectable_interface.h"
-=======
-#include "util/xcb/xcb.h"
-#include "presenter/display.h"
-#include "util/dde/desktopinfo.h"
->>>>>>> 50ef42c7
 
 #ifndef DISABLE_SCREENSAVER
 #include "screensaver_interface.h"
@@ -95,11 +89,7 @@
                                                               QDBusConnection::sessionBus(),
                                                               this))    
     , m_mouseArea(new DRegionMonitor(this))
-<<<<<<< HEAD
     , m_screenName(screenName)
-=======
-    , m_sessionManagerInter(new SessionManager(SessionManagerService, SessionManagerPath, QDBusConnection::sessionBus(), this))
->>>>>>> 50ef42c7
 {
     // 截止到dtkwidget 2.0.10版本，在多个屏幕设置不同缩放比时
     // DRegionMonitor 计算的缩放后的坐标可能是错误的
@@ -114,10 +104,7 @@
     initUI();
     initSize();
 
-<<<<<<< HEAD
 #if 0
-=======
->>>>>>> 50ef42c7
     DesktopInfo desktoInfo;
     if (desktoInfo.waylandDectected()) {
         connect(Display::instance(), &Display::primaryScreenChanged, this, [=]{
@@ -146,10 +133,7 @@
             if(!isHidden()) close();
         });
     }
-<<<<<<< HEAD
-#endif
-=======
->>>>>>> 50ef42c7
+#endif
     connect(m_mouseArea, &DRegionMonitor::buttonPress, [this](const QPoint & p, const int button) {
         if (button == 4) {
             m_wallpaperList->prevPage();
@@ -225,7 +209,6 @@
             m_dbusDeepinWM->deleteLater();
             m_dbusDeepinWM = nullptr;
         }
-<<<<<<< HEAD
 /*** old code begin ***/
 //        if (!m_backgroundHelper) {
 //            m_backgroundHelper = new BackgroundHelper(true, this);
@@ -237,43 +220,6 @@
             m_backgroundManager = new BackgroundManager(true, this);
 
             connect(m_backgroundManager, SIGNAL(sigBackgroundBuilded(int)),this,SLOT(onRest()));
-=======
-
-        if (!m_backgroundHelper) {
-            m_backgroundHelper = new BackgroundHelper(true, this);
-            QWidget *background;
-            QList<QWidget *> allBackgrounds;
-            if (DesktopInfo().waylandDectected()) {
-
-                background = m_backgroundHelper->waylandBackground(Display::instance()->primaryName());
-                allBackgrounds = m_backgroundHelper->waylandAllBackgrounds();
-            } else {
-                background = m_backgroundHelper->backgroundForScreen(qApp->primaryScreen());
-                allBackgrounds = m_backgroundHelper->allBackgrounds();
-            }
-            if(!background){
-                return;
-            }
-
-            qDebug() << "background counts" << allBackgrounds.size();
-            // 隐藏完全重叠的窗口
-            for (QWidget *l : allBackgrounds) {
-                if (l != background) {
-                    Xcb::XcbMisc::instance().set_window_transparent_input(l->winId(), true);
-                    l->setVisible(l->geometry().topLeft() != background->geometry().topLeft());
-                    qInfo() << "backgorund hide" << l << l->geometry() << "show" << background
-                            << background->isVisible() << background->geometry();
-                } else {
-                    Xcb::XcbMisc::instance().set_window_transparent_input(l->winId(), false);
-                    l->show();
-                    qInfo() << "backgorund show" << l << l->geometry() << "show" << background
-                            << background->isVisible() << background->geometry();
-                }
-            }
-            // 防止壁纸设置窗口被背景窗口覆盖
-            connect(m_backgroundHelper, &BackgroundHelper::backgroundAdded, this, &Frame::activateWindow);
-            qDebug() << "background " << m_backgroundHelper->background();
->>>>>>> 50ef42c7
         }
     } else if (!m_dbusDeepinWM) {
 /*** old code begin ***/
@@ -895,7 +841,6 @@
 
 void Frame::initSize()
 {
-<<<<<<< HEAD
     //old
     //const QRect primaryRect = qApp->primaryScreen()->geometry();
     if(!ScreenHelper::screenManager()->screen(m_screenName)){
@@ -903,15 +848,6 @@
         return;
     }
     const QRect screenRect = ScreenHelper::screenManager()->screen(m_screenName)->geometry();
-=======
-    QRect primaryRect;
-    if(DesktopInfo().waylandDectected()){
-        primaryRect= Display::instance()->primaryRect();
-    }else {
-        primaryRect = qApp->primaryScreen()->geometry();
-    }
-
->>>>>>> 50ef42c7
     int actualHeight;
 #if defined(DISABLE_SCREENSAVER) && defined(DISABLE_WALLPAPER_CAROUSEL)
     actualHeight = FrameHeight;
@@ -1048,11 +984,7 @@
 #ifndef DISABLE_SCREENSAVER
     else if (m_mode == ScreenSaverMode) {
         m_dbusScreenSaver->Preview(data, 1);
-<<<<<<< HEAD
         qDebug() << "screensaver start" << data;
-=======
-        qDebug() << "screensaver start " << data;
->>>>>>> 50ef42c7
         // 防止壁纸背景盖住屏保预览窗口
 /*** old code begin ***/
 //        if (m_backgroundHelper && m_backgroundHelper->visible()) {
