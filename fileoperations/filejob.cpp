/*
 * Copyright (C) 2016 ~ 2018 Deepin Technology Co., Ltd.
 *               2016 ~ 2018 dragondjf
 *
 * Author:     dragondjf<dingjiangfeng@deepin.com>
 *
 * Maintainer: dragondjf<dingjiangfeng@deepin.com>
 *             zccrs<zhangjide@deepin.com>
 *             Tangtong<tangtong@deepin.com>
 *
 * This program is free software: you can redistribute it and/or modify
 * it under the terms of the GNU General Public License as published by
 * the Free Software Foundation, either version 3 of the License, or
 * any later version.
 *
 * This program is distributed in the hope that it will be useful,
 * but WITHOUT ANY WARRANTY; without even the implied warranty of
 * MERCHANTABILITY or FITNESS FOR A PARTICULAR PURPOSE.  See the
 * GNU General Public License for more details.
 *
 * You should have received a copy of the GNU General Public License
 * along with this program.  If not, see <http://www.gnu.org/licenses/>.
 */

#include "filejob.h"

#include "shutil/fileutils.h"
#include "interfaces/dfmstandardpaths.h"
#include "../deviceinfo/udiskdeviceinfo.h"
#include "../deviceinfo/udisklistener.h"
#include "../app/define.h"
#include "singleton.h"
#include "../app/filesignalmanager.h"
#include "interfaces/dfmglobal.h"
#include "dfmstandardpaths.h"
#include "dfmevent.h"
#include "dfmeventdispatcher.h"
#include "dfileservices.h"
#include "dabstractfilewatcher.h"
#include "ddiskmanager.h"
#include "dblockdevice.h"
#include "ddiskdevice.h"
#include "disomaster.h"
#include "views/dfmopticalmediawidget.h"

#include "tag/tagmanager.h"

#ifdef SW_LABEL
#include "sw_label/llsdeepinlabellibrary.h"
#endif

#include <functional>
#include <QFile>
#include <QThread>
#include <QDir>
#include <QDebug>
#include <QDateTime>
#include <QElapsedTimer>
#include <QDirIterator>
#include <QProcess>
#include <QCryptographicHash>
#include <QMetaEnum>
#include <QStorageInfo>
#include <QJsonDocument>
#include <QJsonObject>
#include <QJsonArray>

#include <fcntl.h>
#include <unistd.h>
#include <sys/types.h>
#include <stdio.h>
#include <string.h>
#include <stdlib.h>
#include <sys/stat.h>
#include <sys/syscall.h>
#include <sys/wait.h>

#include "sort.h"

#include <qplatformdefs.h>

DFM_USE_NAMESPACE

//fix: 获取当前刻录的全局状态机，便于其它地方调用
int FileJob::g_opticalBurnStatus = DISOMasterNS::DISOMaster::JobStatus::Failed;
int FileJob::g_opticalBurnEjectCount = 0;

int FileJob::FileJobCount = 0;
DUrlList FileJob::CopyingFiles = {};
qint64 FileJob::Msec_For_Display = 1000;
qint64 FileJob::Data_Block_Size = 139624;
qint64 FileJob::Data_Flush_Size = 16777216;

#define IS_IO_ERROR(__error, KIND) (((__error)->domain == G_IO_ERROR && (__error)->code == G_IO_ERROR_ ## KIND))


static inline char * ptr_align (char const *ptr, size_t alignment)
{
  char const *p0 = ptr;
  char const *p1 = p0 + alignment - 1;
  return (char *) (p1 - (size_t) p1 % alignment);
}


bool FileJob::setDirPermissions(const QString &scrPath, const QString& tarDirPath)
{
    struct stat buf;
    std::string stdSrcPath = scrPath.toStdString();
    stat(stdSrcPath.data(), &buf);
    std::string stdTarDirPath = tarDirPath.toStdString();
    /*07777 represent permission of Linux*/
    bool success = ::chmod(stdTarDirPath.data(), buf.st_mode & 07777) == 0;
    return success;
}

FileJob::FileJob(JobType jobType, QObject *parent) : QObject(parent)
{
    qRegisterMetaType<QMap<QString, QString>>();
    qRegisterMetaType<DISOMasterNS::DISOMaster::JobStatus>(QT_STRINGIFY(DISOMasterNS::DISOMaster::JobStatus));
    FileJobCount += 1;
    m_status = FileJob::Started;

    m_abortGCancellable = g_cancellable_new();

    m_trashLoc = QString("%1/.local/share/Trash").arg(QDir::homePath());
    m_id = QString::number(FileJobCount);
    m_jobType = jobType;
    m_jobDetail.insert("jobId", m_id);
    QMetaEnum metaEnum = QMetaEnum::fromType<JobType>();
    QString type = metaEnum.valueToKey(m_jobType);
    m_jobDetail.insert("type", type.toLower());
    connect(this, &FileJob::finished, this, &FileJob::handleJobFinished);

#ifdef SPLICE_CP
    if(pipe(m_filedes) < 0) {
       qDebug() << "Create  pipe fail";
    }
    qDebug() << "Create  pipe successfully";
#endif
}

FileJob::~FileJob()
{
#ifdef SPLICE_CP
    close(m_filedes[0]);
    close(m_filedes[1]);
    qDebug() << "close pipe";
#endif
    free(m_buffer);
}

void FileJob::setStatus(FileJob::Status status)
{
    m_status = status;
}

void FileJob::setJobId(const QString &id)
{
    m_id = id;
}

QString FileJob::getJobId()
{
    return m_id;
}

QString FileJob::checkDuplicateName(const QString &name)
{
    QString destUrl = name;
    QFile file(destUrl);
    QFileInfo startInfo(destUrl);
    int num = 1;
    QString cpy = tr("copy");
    while (file.exists())
    {
        if(num == 1)
        {
            if(startInfo.isDir()){
                destUrl = QString("%1/%2(%3)").arg(startInfo.absolutePath(),
                                                   startInfo.fileName(),
                                                   cpy);
            }
            else{
                if (startInfo.completeSuffix().isEmpty()){
                    destUrl = QString("%1/%2(%3)").arg(startInfo.absolutePath(),
                                                          startInfo.baseName(),
                                                          cpy);
                }else{
                    destUrl = QString("%1/%2(%3).%4").arg(startInfo.absolutePath(),
                                                          startInfo.baseName(),
                                                          cpy,
                                                          startInfo.completeSuffix());
                }
            }
        }
        else
        {
            if(startInfo.isDir()){
                destUrl = QString("%1/%2(%3 %4)").arg(startInfo.absolutePath(),
                                                      startInfo.fileName(),
                                                      cpy,
                                                      QString::number(num));
            }
            else{
                if (startInfo.completeSuffix().isEmpty()){
                    destUrl = QString("%1/%2(%3 %4)").arg(startInfo.absolutePath(),
                                                             startInfo.baseName(),
                                                             cpy,
                                                             QString::number(num));
                }else{
                    destUrl = QString("%1/%2(%3 %4).%5").arg(startInfo.absolutePath(),
                                                             startInfo.baseName(),
                                                             cpy,
                                                             QString::number(num),
                                                             startInfo.completeSuffix());
                }
            }
        }
        num++;
        file.setFileName(destUrl);
    }
    return destUrl;
}

void FileJob::setApplyToAll(bool v)
{
    m_applyToAll = v;
}

void FileJob::setReplace(bool v)
{
    m_isReplaced = v;
}

void FileJob::resetCustomChoice()
{
    m_isReplaced = false;
    m_isSkip = false;
    m_isCoExisted = false;
}

QString FileJob::getTargetDir()
{
    return m_tarPath;
}

void FileJob::adjustSymlinkPath(QString &scrPath, QString &tarDirPath)
{
    QFileInfo srcFileInfo(scrPath);
    QFileInfo tarDirFileInfo(tarDirPath);
    if (!srcFileInfo.canonicalFilePath().isEmpty()){
        scrPath = srcFileInfo.canonicalFilePath();
    }
    if (!tarDirFileInfo.canonicalFilePath().isEmpty()){
        tarDirPath = tarDirFileInfo.canonicalFilePath();
    }
}

DUrlList FileJob::doCopy(const DUrlList &files, const DUrl &destination)
{
    m_noPermissonUrls.clear();
    DUrlList result = doMoveCopyJob(files, destination);
    if (!m_noPermissonUrls.isEmpty()){
        DFMUrlListBaseEvent noPermissionEvent(nullptr, m_noPermissonUrls);
        noPermissionEvent.setWindowId(getWindowId());
        emit fileSignalManager->requestShowNoPermissionDialog(noPermissionEvent);
    }
    m_noPermissonUrls.clear();
    return result;
}

DUrlList FileJob::doMove(const DUrlList &files, const DUrl &destination)
{
    m_noPermissonUrls.clear();
    DUrlList new_list;

    for (const DUrl &url : files) {
        if (canMove(url.toLocalFile()))
            new_list << url;
        else
            m_noPermissonUrls << url;
    }

    DUrlList result;

    if (!new_list.isEmpty())
        result = doMoveCopyJob(new_list, destination);

    if (!m_noPermissonUrls.isEmpty()){
        DFMUrlListBaseEvent noPermissionEvent(nullptr, m_noPermissonUrls);
        noPermissionEvent.setWindowId(getWindowId());
        emit fileSignalManager->requestShowNoPermissionDialog(noPermissionEvent);
    }

    m_noPermissonUrls.clear();

    return result;
}

DUrlList FileJob::doMoveCopyJob(const DUrlList &files, const DUrl &destination)
{
    qDebug() << "Do file operation is started" << m_jobDetail;
    jobPrepared();

    // 用于统计 movetotrash 进度
    m_allCount = files.size();
    m_finishedCount = 0;

    m_isGvfsFileOperationUsed = checkUseGvfsFileOperation(files, destination);

    DUrlList list;
    QString tarDirPath = destination.toLocalFile();
    QDir tarDir(tarDirPath);
    QStorageInfo tarStorageInfo = getStorageInfo(tarDirPath);
    if (files.count() > 0){
        QStorageInfo srcStorageInfo = getStorageInfo(files.at(0).toLocalFile());
        if (srcStorageInfo.rootPath() != tarStorageInfo.rootPath()){
            m_isInSameDisk = false;
        }else if (FileUtils::isGvfsMountFile(destination.toLocalFile())){
            UDiskDeviceInfoPointer pSrc = deviceListener->getDeviceByFilePath(files.at(0).toLocalFile());
            UDiskDeviceInfoPointer pDes = deviceListener->getDeviceByFilePath(destination.toLocalFile());
            if (pSrc && pDes){
                qDebug() << pSrc->getMountPointUrl() << pDes->getMountPointUrl();
                if (pSrc->getMountPointUrl() != pDes->getMountPointUrl()){
                    m_isInSameDisk = false;
                }
            }
        }
    }

    qDebug() << "m_isInSameDisk" << m_isInSameDisk;
    qDebug() << "mountpoint" << tarStorageInfo.rootPath();

    //No need to check dist usage for moving job in same disk
    if(!((m_jobType == Move || m_jobType == Trash || m_jobType == Restore) && m_isInSameDisk)){
        const bool diskSpaceAvailable = checkDiskSpaceAvailable(files, destination);
        m_isCheckingDisk = false;
        if(!diskSpaceAvailable){
            emit requestNoEnoughSpaceDialogShowed();
            emit requestJobRemovedImmediately(m_jobDetail);
            return DUrlList();
        }
    } else{
        m_totalSize = FileUtils::totalSize(files);
    }

    qDebug() << "m_totalSize" << FileUtils::formatSize(m_totalSize);

    if(!tarDir.exists())
    {
        qDebug() << "Destination must be directory";
        return list;
    }

    for(int i = 0; i < files.size(); i++)
    {
        QUrl url = files.at(i);
        QString srcPath = url.toLocalFile();
        if (srcPath.isEmpty()){
            continue;
        }
        QFileInfo srcInfo(srcPath);

        if (!srcInfo.exists() && !srcInfo.isSymLink())
            continue;

        QString targetPath;

        if (m_isAborted)
            break;

        if (srcInfo.isSymLink()){
            handleSymlinkFile(srcPath, tarDirPath, &targetPath);
        }else if (srcInfo.isDir()){
            adjustSymlinkPath(srcPath, tarDirPath);
            if (m_jobType == Copy){
                copyDir(srcPath, tarDirPath, false,  &targetPath);
            }else if (m_jobType == Move || m_jobType == Restore){
                if(m_isInSameDisk)
                {
                    if (!moveDir(srcPath, tarDirPath, &targetPath)) {
                        if(copyDir(srcPath, tarDirPath, true, &targetPath))
                            deleteDir(srcPath);
                    }
                }
                else
                {
                    if(copyDir(srcPath, tarDirPath, true, &targetPath))
                        if (!m_isSkip)
                            deleteDir(srcPath);
                }
            }else if (m_jobType == Trash){
                bool canTrash = moveDirToTrash(srcPath, &targetPath);
                if(m_isInSameDisk)
                {
                    if (canTrash){
                        QDir sourceDir(srcPath);
                        if (!sourceDir.rename(srcPath, targetPath)) {
                            if (QProcess::execute("mv -T \"" + srcPath.toUtf8() + "\" \"" + targetPath.toUtf8() + "\"") != 0) {
                                qDebug() << "Unable to trash dir:" << srcPath;
                            }
                        }
                    }
                }
                else
                {
                    if(copyDir(srcPath, tarDirPath, true, &targetPath))
                        if (!m_isSkip)
                            deleteDir(srcPath);
                }
            }
        }else{
            adjustSymlinkPath(srcPath, tarDirPath);
            if (m_jobType == Copy){
                copyFile(srcPath, tarDirPath, false,  &targetPath);
            }else if (m_jobType == Move || m_jobType == Restore){
                if(m_isInSameDisk)
                {
                    if (!moveFile(srcPath, tarDirPath, &targetPath)) {
#ifndef SW_LABEL
                        if(copyFile(srcPath, tarDirPath, true, &targetPath))
                            deleteFile(srcPath);
#endif
                    }
                }
                else
                {
                    if(copyFile(srcPath, tarDirPath, true, &targetPath)){
                        if (!m_isSkip)
                            deleteFile(srcPath);
                    }
                }
            }else if (m_jobType == Trash){
                bool canTrash = moveFileToTrash(srcPath, &targetPath);
                if(m_isInSameDisk)
                {
                    if (canTrash){
                        QFile localFile(srcPath);
                        if (!localFile.rename(targetPath))
                        {
                            if (QProcess::execute("mv -T \"" + srcPath.toUtf8() + "\" \"" + targetPath.toUtf8() + "\"") != 0) {
                                //Todo: find reason
                                qDebug() << "Unable to trash file:" << localFile.fileName();
//                                emit fileSignalManager->requestShowNoPermissionDialog(DUrl::fromLocalFile(srcPath));
                                m_noPermissonUrls << DUrl::fromLocalFile(srcPath);
                            }
                        }
                    }
                }
                else
                {
                    if(copyFile(srcPath, tarDirPath, true, &targetPath))
                        if (!m_isSkip)
                            deleteFile(srcPath);
                }
            }
        }

        if (!targetPath.isEmpty()) {
            list << DUrl::fromLocalFile(targetPath);
            m_trashFileName = srcPath;
        } else {
            list << DUrl();
        }
        ++m_finishedCount;
    }
    m_finishedCount = 0;
    m_allCount = 1;
    if(m_isJobAdded)
        jobRemoved();
    emit finished();
    qDebug() << "Do file operation is done" << m_jobDetail;

    foreach (DUrl url, list) {
        CopyingFiles.removeOne(url);
    }

    return list;
}

void FileJob::doDelete(const DUrlList &files)
{
    qDebug() << "Do delete is started";
    m_noPermissonUrls.clear();
    for(int i = 0; i < files.size(); i++)
    {
        QUrl url = files.at(i);
        QFileInfo info(url.path());

        if (!info.exists() && !info.isSymLink())
            continue;

        if (info.isFile() || info.isSymLink()){
            deleteFile(url.path());
        }else{
            if (!deleteDir(url.path())) {
                QProcess::execute("rm -r \"" + url.path().toUtf8() + "\"");
            }
        }
    }
    if(m_isJobAdded)
        jobRemoved();
    emit finished();
    qDebug() << "Do delete is done!";
    if (!m_noPermissonUrls.isEmpty()){
        DFMUrlListBaseEvent noPermissionEvent(nullptr, m_noPermissonUrls);
        noPermissionEvent.setWindowId(getWindowId());
        emit fileSignalManager->requestShowNoPermissionDialog(noPermissionEvent);
    }
    m_noPermissonUrls.clear();
}

DUrlList FileJob::doMoveToTrash(const DUrlList &files)
{
    QDir trashDir;
    DUrlList list;

    if(!trashDir.mkpath(DFMStandardPaths::location(DFMStandardPaths::TrashFilesPath))) {
        qDebug() << "mk" << DFMStandardPaths::location(DFMStandardPaths::TrashInfosPath) << "failed!";
        /// TODO

        return list;
    }

    if(!trashDir.mkpath(DFMStandardPaths::location(DFMStandardPaths::TrashInfosPath))) {
        qDebug() << "mk" << DFMStandardPaths::location(DFMStandardPaths::TrashInfosPath) << "failed!";
        /// TODO

        return list;
    }

    if (files.count() > 0){
        QStorageInfo storageInfo = getStorageInfo(files.at(0).toLocalFile());
        QStorageInfo trashStorageInfo = getStorageInfo(DFMStandardPaths::location(DFMStandardPaths::TrashFilesPath));
        if(storageInfo.rootPath() != trashStorageInfo.rootPath()){
            m_isInSameDisk = false;
        }
    }

    //store url list whom cannot be moved to trash
    DUrlList canMoveToTrashList;
    DUrlList canNotMoveToTrashList;

    for(int i = 0; i < files.size(); i++)
    {
        DUrl url = files.at(i);
        if (!m_isInSameDisk){
            //check if is target file in the / disk
            bool canMoveToTrash = checkTrashFileOutOf1GB(url);
            if(!canMoveToTrash){
                canNotMoveToTrashList << url;
                continue;
            }
        }
        canMoveToTrashList << url;
    }

    if(canNotMoveToTrashList.size() > 0){
        emit requestCanNotMoveToTrashDialogShowed(canNotMoveToTrashList);
    }else{
        list = doMove(files, DUrl::fromLocalFile(DFMStandardPaths::location(DFMStandardPaths::TrashFilesPath)));
    }

    if(m_isJobAdded)
        jobRemoved();

    emit finished();


    qDebug() << "Move to Trash is done!";
    return list;
}

bool FileJob::doTrashRestore(const QString &srcFilePath, const QString &tarFilePath)
{
//    qDebug() << srcFile << tarFile;
    qDebug() << "Do restore trash file is started";
    DUrlList files;
    files << QUrl::fromLocalFile(srcFilePath);
    m_totalSize = FileUtils::totalSize(files);
   // jobPrepared();

    QStorageInfo srcStorageInfo = getStorageInfo(srcFilePath);
    QString tarDir = DUrl::fromLocalFile(tarFilePath).parentUrl().toLocalFile();
    QStorageInfo tarStorageInfo = getStorageInfo(tarDir);
    if (srcStorageInfo.rootPath() != tarStorageInfo.rootPath()){
        m_isInSameDisk = false;
    }

    bool ok = false;

    if (m_isInSameDisk){
        ok = restoreTrashFile(srcFilePath, tarFilePath);
    }else{

        QString _tarFilePath = tarFilePath;
        QFileInfo srcInfo(srcFilePath);

        if (srcInfo.isSymLink()){
            DUrlList urls;
            DUrl url =DUrl::fromLocalFile(srcFilePath);
            urls << url;
//            qDebug() << srcInfo.symLinkTarget() << DUrl::fromLocalFile(srcInfo.symLinkTarget()).parentUrl() << tarFilePath;
            const DUrlList &result = doMove(urls, DUrl::fromLocalFile(_tarFilePath).parentUrl());

            ok = !result.isEmpty();
        }else if (srcInfo.isDir()){
            if (copyDir(srcFilePath, tarDir, true, &_tarFilePath)) {
                deleteDir(srcFilePath);
                ok = QFile::rename(_tarFilePath, tarFilePath);
            }
        }else if (srcInfo.isFile() || srcInfo.isSymLink()){
            if (copyFile(srcFilePath, tarDir, true, &_tarFilePath) && !getIsSkip()) {
                deleteFile(srcFilePath);
                ok = QFile::rename(_tarFilePath, tarFilePath);
            }
        }
    }

    if (ok) {
        QFile::remove(DFMStandardPaths::location(DFMStandardPaths::TrashInfosPath) + QDir::separator() + QFileInfo(srcFilePath).fileName() + ".trashinfo");
    }

    // 回收站恢复文件将多个fileJob合并为一个job，所以单个任务完成时不移除（会导致taskdialog被关闭）,在外部手动调用jobRemoved();
    if(m_isJobAdded && !m_isManualRemoveJob)
        jobRemoved();
    //emit finished();
    qDebug() << "Do restore trash file is done!";

    return ok;
}

void FileJob::doOpticalBlank(const DUrl &device)
{
    QString dev = device.path();
    DUrl rdevice(device);
    m_tarPath = dev;

    DAbstractFileInfoPointer fi = fileService->createFileInfo(nullptr, device);
    dev = fi->extraProperties()["udisksblk"].toString();

    QScopedPointer<DBlockDevice> blkdev(DDiskManager::createBlockDevice(dev));
    QScopedPointer<DDiskDevice> drive(DDiskManager::createDiskDevice(blkdev->drive()));

    rdevice = DUrl(blkdev->device());
    m_tarPath = rdevice.path();

    emit fileSignalManager->stopCdScanTimer(m_tarPath);
    // 执行擦除的时候设置光驱相关标志位为true
    DFMOpticalMediaWidget::g_mapCdStatusInfo[m_tarPath.mid(5)].bBurningOrErasing = true;
    if (drive->opticalBlank()) {
        DAbstractFileWatcher::ghostSignal(DUrl::fromBurnFile(rdevice.path() + "/" BURN_SEG_STAGING), &DAbstractFileWatcher::fileDeleted, DUrl());
    }
    blkdev->unmount({});

    m_opticalOpSpeed.clear();
    jobPrepared();

    DISOMasterNS::DISOMaster *job_isomaster = new DISOMasterNS::DISOMaster(this);
    connect(job_isomaster, &DISOMasterNS::DISOMaster::jobStatusChanged, this, std::bind(&FileJob::opticalJobUpdated, this, job_isomaster, std::placeholders::_1, std::placeholders::_2));
    job_isomaster->acquireDevice(rdevice.path());
    job_isomaster->erase();

    if (!drive->mediaChangeDetected()) {
        m_opticalJobStatus = DISOMasterNS::DISOMaster::JobStatus::Failed;
        emit requestOpticalJobFailureDialog(JobType::OpticalBlank, TR_CONN_ERROR, QStringList());
    }

    // must show %100
    auto tmpStatus = m_opticalJobStatus;
    if (m_opticalJobStatus != DISOMasterNS::DISOMaster::JobStatus::Failed) {
        for (int i = 0; i < 20; i++) {
            if (!drive->mediaChangeDetected()) {
                m_opticalJobStatus = DISOMasterNS::DISOMaster::JobStatus::Failed;
                emit requestOpticalJobFailureDialog(JobType::OpticalBlank, TR_CONN_ERROR, QStringList());
                break;
            }
            opticalJobUpdatedByParentProcess(DISOMasterNS::DISOMaster::JobStatus::Running, 100, m_opticalOpSpeed, m_lastSrcError);
            QThread::msleep(100);
        }
    }
    m_opticalJobStatus = tmpStatus;

    job_isomaster->releaseDevice();


    emit fileSignalManager->restartCdScanTimer(m_tarPath);

    blkdev->rescan({});
    ISOMaster->nullifyDevicePropertyCache(rdevice.path());

    if (m_isJobAdded)
        jobRemoved();
    emit finished();
<<<<<<< HEAD
    DFMOpticalMediaWidget::g_mapCdStatusInfo[dev.mid(5)].bBurningOrErasing = false;


    //fix: 空白光盘擦除处理完后需要对当前刻录的全局状态机置恢复位，便于其它地方调用状态机完整性
    m_opticalJobStatus = DISOMasterNS::DISOMaster::JobStatus::Finished;
=======
    delete job_isomaster;

    //fix: 空白光盘擦除处理完后需要对当前刻录的全局状态机置恢复位，便于其它地方调用状态机完整性
    m_opticalJobStatus = DISOMasterNS::DISOMaster::JobStatus::Finished;
    FileJob::g_opticalBurnStatus = DISOMasterNS::DISOMaster::JobStatus::Finished;
    FileJob::g_opticalBurnEjectCount = 0;
>>>>>>> 50ef42c7
}

/*
 * flag:
 * 1: close session?
 * 2: eject?
 * 4: check media?
 */
void FileJob::doOpticalBurn(const DUrl &device, QString volname, int speed, int flag)
{
    m_tarPath = device.path();
    QString udiskspath = DDiskManager::resolveDeviceNode(device.path(), {}).first();
    QScopedPointer<DBlockDevice> blkdev(DDiskManager::createBlockDevice(udiskspath));
    QScopedPointer<DDiskDevice> drive(DDiskManager::createDiskDevice(blkdev->drive()));
    if (drive->opticalBlank()) {
        DAbstractFileWatcher::ghostSignal(DUrl::fromBurnFile(device.path() + "/" BURN_SEG_STAGING), &DAbstractFileWatcher::fileDeleted, DUrl());
    } else {
        blkdev->unmount({});
    }
    m_opticalJobPhase = 1;
    m_opticalOpSpeed.clear();
    jobPrepared();

    DISOMasterNS::DISOMaster *job_isomaster = new DISOMasterNS::DISOMaster(this);
    connect(job_isomaster, &DISOMasterNS::DISOMaster::jobStatusChanged, this, std::bind(&FileJob::opticalJobUpdated, this, job_isomaster, std::placeholders::_1, std::placeholders::_2));
    job_isomaster->acquireDevice(device.path());
    job_isomaster->getDeviceProperty();
    QUrl stagingurl(QStandardPaths::writableLocation(QStandardPaths::GenericCacheLocation) + "/" + qApp->organizationName()
                    + "/" DISCBURN_STAGING "/" + device.path().replace('/','_') + "/");
    job_isomaster->stageFiles({{stagingurl, QUrl("/")}});
    bool wret = job_isomaster->commit(speed, flag & 1, volname);

    double gud, slo, bad;
    if ((flag & 4) && wret) {
        m_opticalJobPhase = 2;
        job_isomaster->checkmedia(&gud, &slo, &bad);
    }
    //fix:不同品牌的光盘或者光驱，刻录校验识别能力不同，对应获取到的bad数据也不一样，但是数据在校验前已经写入成功，根据厂商要求所以此处需要放开
    //bool rst = ! ((flag & 4) && bad > 1e-6);
    bool rst = ! ((flag & 4) && (bad > (2 + 1e-6)));
    job_isomaster->releaseDevice();

    if (flag & 2) {
        QScopedPointer<DDiskDevice> diskdev(DDiskManager::createDiskDevice(blkdev->drive()));
        diskdev->eject({});
    } else {
        blkdev->rescan({});
        ISOMaster->nullifyDevicePropertyCache(device.path());
    }

    if (m_isJobAdded)
        jobRemoved();
    emit finished();
    if (m_opticalJobStatus == DISOMasterNS::DISOMaster::JobStatus::Finished) {
        if (flag & 4) {
            emit requestOpticalJobCompletionDialog(rst ? tr("Data verification successful.") : tr("Data verification failed."), rst ? "dialog-ok" : "dialog-error");
            //fix: 刻录期间误操作弹出菜单会引起一系列错误引导，规避用户误操作后引起不必要的错误信息提示
<<<<<<< HEAD
            QThread::msleep(1000);
        } else {
            emit requestOpticalJobCompletionDialog(tr("Burn process completed"), "dialog-ok");
            //fix: 刻录期间误操作弹出菜单会引起一系列错误引导，规避用户误操作后引起不必要的错误信息提示
            QThread::msleep(1000);
=======
            sleep(1);
            if ((FileJob::g_opticalBurnEjectCount > 0) && rst) {
                FileJob::g_opticalBurnEjectCount = 0;
            }
        } else {
            emit requestOpticalJobCompletionDialog(tr("Burn process completed"), "dialog-ok");
            //fix: 刻录期间误操作弹出菜单会引起一系列错误引导，规避用户误操作后引起不必要的错误信息提示
            sleep(1);
            if (FileJob::g_opticalBurnEjectCount > 0) {
                FileJob::g_opticalBurnEjectCount = 0;
            }
>>>>>>> 50ef42c7
        }

        if (rst) {
            doDelete({DUrl::fromLocalFile(stagingurl.path())});
        }
    }
<<<<<<< HEAD
}

void FileJob::doOpticalBurnByChildProcess(const DUrl &device, QString volname, int speed, int flag)
{
    m_tarPath = device.path();
    QString udiskspath = DDiskManager::resolveDeviceNode(device.path(), {}).first();
    QScopedPointer<DBlockDevice> blkdev(DDiskManager::createBlockDevice(udiskspath));
    QScopedPointer<DDiskDevice> drive(DDiskManager::createDiskDevice(blkdev->drive()));
    if (drive->opticalBlank()) {
        DAbstractFileWatcher::ghostSignal(DUrl::fromBurnFile(device.path() + "/" BURN_SEG_STAGING), &DAbstractFileWatcher::fileDeleted, DUrl());
    }
    blkdev->unmount({});
    m_opticalJobPhase = 0;
    m_opticalOpSpeed.clear();
    jobPrepared();

    QUrl stagingurl(QStandardPaths::writableLocation(QStandardPaths::GenericCacheLocation) + "/" + qApp->organizationName()
                    + "/" DISCBURN_STAGING "/" + device.path().replace('/','_') + "/");

/////////////////////////////
    constexpr int BUFFERSIZE = 4096;
    int progressPipefd[2];
    if (pipe(progressPipefd) < 0)
        return;

    int badPipefd[2];
    if (pipe(badPipefd) < 0)
        return;
    double globalBad;
/////////////////////////////

    pid_t pid = fork();
    if (pid == 0) { // child process: burn files
        close(badPipefd[0]);
        close(progressPipefd[0]);

        DISOMasterNS::DISOMaster *job_isomaster = new DISOMasterNS::DISOMaster(this);
        connect(job_isomaster, &DISOMasterNS::DISOMaster::jobStatusChanged, [&](int status, int progress) mutable {
            char progressBuf[BUFFERSIZE] = {0};
            QJsonObject obj;
            obj["phase"] = m_opticalJobPhase;
            obj["status"] = status;
            obj["progress"] = progress;
            obj["speed"] = job_isomaster->getCurrentSpeed();
            obj["msg"] = QJsonArray::fromStringList(job_isomaster->getInfoMessages());
            QByteArray bytes = QJsonDocument(obj).toJson();
            if (bytes.size() < BUFFERSIZE) {
                strncpy(progressBuf, bytes.data(), BUFFERSIZE);
                write(progressPipefd[1], progressBuf, strlen(progressBuf) + 1);
            }
        });

        job_isomaster->acquireDevice(device.path());
        DISOMasterNS::DeviceProperty dp = job_isomaster->getDeviceProperty();
        if (dp.formatted) {
            m_opticalJobPhase = 1;
        }
        job_isomaster->stageFiles({{stagingurl, QUrl("/")}});
        bool wret = job_isomaster->commit(speed, flag & 1, volname);
        job_isomaster->releaseDevice();

        double gud, slo, bad;
        if ((flag & 4) && wret) {
            m_opticalJobPhase = 2;
            job_isomaster->acquireDevice(device.path());
            job_isomaster->checkmedia(&gud, &slo, &bad);
            job_isomaster->releaseDevice();
            globalBad = bad;
            write(badPipefd[1], &globalBad, sizeof(globalBad)); // pipe
        }

        close(progressPipefd[1]);
        close(badPipefd[1]);
        _exit(0);
    } else if (pid > 0) { // parent process: wait and notify
        close(badPipefd[1]);
        close(progressPipefd[1]);

        // 开始执行刻录的时候把当前光驱的刻录状态置位true，好在刻录的时候，如果双击加载光驱可以做是否加载的判定
        // 刻录结束后置位false
        QString strDevice = device.path().mid(5);
        DFMOpticalMediaWidget::g_mapCdStatusInfo[strDevice].bBurningOrErasing = true;

        // fake:
        QDateTime fakeStartTime;
        QDateTime fakeEndTime;

        int status;
        waitpid(-1, &status, WNOHANG);
        qDebug() << "start read child process data";
        QThread::msleep(1000);

        // read progress
        while (true) {
            char buf[BUFFERSIZE] = {0};
            if (read(progressPipefd[0], buf, BUFFERSIZE) <= 0) {
                qDebug() << "progressPipefd[0] break";
                break;
            } else {
                QByteArray bufByes(buf);
                qDebug() << "burn files, read bytes json:" << bufByes;
                QJsonParseError jsonError;
                QJsonObject obj = QJsonDocument::fromJson(bufByes, &jsonError).object();
                if (jsonError.error == QJsonParseError::NoError) {
                    m_opticalJobPhase = obj["phase"].toInt();
                    int status = obj["status"].toInt();
                    int progress = obj["progress"].toInt();
                    QString speed = obj["speed"].toString();
                    QJsonArray jsonArray = obj["msg"].toArray();
                    QStringList msgList;
                    for (int i = 0; i < jsonArray.size(); i++) {
                        msgList.append(jsonArray[i].toString());
                    }
                    opticalJobUpdatedByParentProcess(status, progress, speed, msgList);

                    if (m_opticalJobPhase == 2 && progress == 0) {
                        fakeStartTime = QDateTime::currentDateTime();
                    }
                }
            }

            if (!drive->mediaChangeDetected()) {
                m_lastError = TR_CONN_ERROR;
                m_opticalJobStatus = DISOMasterNS::DISOMaster::JobStatus::Failed;
                break;
            }
        }

        // read bad
        if ((flag & 4) && (m_opticalJobStatus != DISOMasterNS::DISOMaster::JobStatus::Failed)) {
            m_opticalJobPhase = 2;
            read(badPipefd[0], &globalBad, sizeof(globalBad));
        }

        // make fake progress when child process crashed
        if ((flag & 4) && (m_opticalJobPhase == 2) && (m_opticalJobProgress > 0 && m_opticalJobProgress < 100)) {
            fakeEndTime = QDateTime::currentDateTime();
            qint64 totalSeconds = fakeStartTime.secsTo(fakeEndTime);
            qint64 averageMSeconds = totalSeconds *1000 / m_opticalJobProgress;
            qint64 maxMSeconds = 60 * 1000;
            averageMSeconds = averageMSeconds < 0 ? maxMSeconds : averageMSeconds;
            averageMSeconds = averageMSeconds < maxMSeconds ? averageMSeconds : maxMSeconds;
            m_opticalJobStatus = DISOMasterNS::DISOMaster::JobStatus::Running; // keep running status
            qDebug() << "rescan progress start:";
            qDebug() << "last checkmedia process: " << m_opticalJobProgress;
            qDebug() << "last speed:" << m_opticalOpSpeed;
            qDebug() << "sleep time:" << averageMSeconds;
            for (int i = m_opticalJobProgress; i <= 100; i++) {
                if (!drive->mediaChangeDetected()) {
                    m_lastError = TR_CONN_ERROR;
                    m_opticalJobStatus = DISOMasterNS::DISOMaster::JobStatus::Failed;
                    break;
                }

                opticalJobUpdatedByParentProcess(m_opticalJobStatus, i, m_opticalOpSpeed, QStringList());
                QThread::msleep(static_cast<unsigned int>(averageMSeconds));
            }
            if (m_opticalJobStatus != DISOMasterNS::DISOMaster::JobStatus::Failed)
                m_opticalJobStatus = DISOMasterNS::DISOMaster::JobStatus::Finished;
        }

        // must show %100
        auto tmpStatus = m_opticalJobStatus;
        if (m_opticalJobStatus != DISOMasterNS::DISOMaster::JobStatus::Failed) {
            for (int i = 0; i < 20; i++) {
                opticalJobUpdatedByParentProcess(DISOMasterNS::DISOMaster::JobStatus::Running, 100, m_opticalOpSpeed, m_lastSrcError);
                QThread::msleep(100);
            }
        }
        m_opticalJobStatus = tmpStatus;

        // last handle
        if (flag & 2) {
            QScopedPointer<DDiskDevice> diskdev(DDiskManager::createDiskDevice(blkdev->drive()));
            diskdev->eject({});
        } else {
            blkdev->rescan({});
            ISOMaster->nullifyDevicePropertyCache(device.path());
        }

        bool rst = ! ((flag & 4) && (globalBad > (2 + 1e-6)));

        if (m_isJobAdded)
            jobRemoved();
        emit finished();
        emit fileSignalManager->restartCdScanTimer(""); // 刻录完成后可能需要重启定时器（如果当前只有一个光驱，定时器不会被重启）
        DFMOpticalMediaWidget::g_mapCdStatusInfo[strDevice].bBurningOrErasing = false; // 刻录结束，把刻录标志置位false

        if (m_opticalJobStatus == DISOMasterNS::DISOMaster::JobStatus::Failed) {
            //emit requestOpticalJobCompletionDialog(tr("Burn process failed"), "dialog-error");
            //fix: 刻录期间误操作弹出菜单会引起一系列错误引导，规避用户误操作后引起不必要的错误信息提示
            QThread::msleep(1000);
            if ((flag & 4) && (m_opticalJobPhase == 2)) {
                if (!drive->mediaChangeDetected()) {
                    m_lastError = TR_CONN_ERROR;
                    emit requestOpticalJobFailureDialog(FileJob::OpticalCheck, m_lastError, m_lastSrcError);
                } else {
                    // 校验必须成功
                    emit requestOpticalJobCompletionDialog(tr("Data verification successful."),  "dialog-ok");
                }
            } else {
                // 刻录失败提示
                emit requestOpticalJobFailureDialog(static_cast<int>(m_jobType), m_lastError, m_lastSrcError);
            }
        } else {
            if ((flag & 4)) {
                // 校验必须成功
                emit requestOpticalJobCompletionDialog(tr("Data verification successful."),  "dialog-ok");
                //fix: 刻录期间误操作弹出菜单会引起一系列错误引导，规避用户误操作后引起不必要的错误信息提示
                QThread::msleep(1000);
            } else {
                emit requestOpticalJobCompletionDialog(tr("Burn process completed"), "dialog-ok");
                //fix: 刻录期间误操作弹出菜单会引起一系列错误引导，规避用户误操作后引起不必要的错误信息提示
                QThread::msleep(1000);
            }

            if (rst) {
                doDelete({DUrl::fromLocalFile(stagingurl.path())});
            }
        }

        close(badPipefd[0]);
        close(progressPipefd[0]);
    } else {
        perror("fork()");
        return;
    }
=======
>>>>>>> 50ef42c7
}

/*
 * flag:
 * 1: unused
 * 2: eject?
 * 4: check media?
 */
void FileJob::doOpticalImageBurn(const DUrl &device, const DUrl &image, int speed, int flag)
{
    m_tarPath = device.path();
    QString udiskspath = DDiskManager::resolveDeviceNode(device.path(), {}).first();
    QScopedPointer<DBlockDevice> blkdev(DDiskManager::createBlockDevice(udiskspath));
    QScopedPointer<DDiskDevice> drive(DDiskManager::createDiskDevice(blkdev->drive()));
    if (drive->opticalBlank()) {
        DAbstractFileWatcher::ghostSignal(DUrl::fromBurnFile(device.path() + "/" BURN_SEG_STAGING), &DAbstractFileWatcher::fileDeleted, DUrl());
    } else {
        blkdev->unmount({});
    }
    m_opticalJobPhase = 0;
    m_opticalOpSpeed.clear();
    jobPrepared();

    DISOMasterNS::DISOMaster *job_isomaster = new DISOMasterNS::DISOMaster(this);
    connect(job_isomaster, &DISOMasterNS::DISOMaster::jobStatusChanged, this, std::bind(&FileJob::opticalJobUpdated, this, job_isomaster, std::placeholders::_1, std::placeholders::_2));
    job_isomaster->acquireDevice(device.path());
    DISOMasterNS::DeviceProperty dp = job_isomaster->getDeviceProperty();
    if (dp.formatted) {
        m_opticalJobPhase = 1;
    }
    bool wret = job_isomaster->writeISO(image, speed);

    double gud, slo, bad;
    if ((flag & 4) && wret) {
        m_opticalJobPhase = 2;
        job_isomaster->checkmedia(&gud, &slo, &bad);
    }
    //fix:不同品牌的光盘或者光驱，刻录校验识别能力不同，对应获取到的bad数据也不一样，但是数据在校验前已经写入成功，根据厂商要求所以此处需要放开
    //bool rst = ! ((flag & 4) && bad > 1e-6);
    bool rst = ! ((flag & 4) && (bad > (2 + 1e-6)));
    job_isomaster->releaseDevice();

    if (flag & 2) {
        QScopedPointer<DDiskDevice> diskdev(DDiskManager::createDiskDevice(blkdev->drive()));
        diskdev->eject({});
    } else {
        blkdev->rescan({});
        ISOMaster->nullifyDevicePropertyCache(device.path());
    }

    if (m_isJobAdded)
        jobRemoved();
    emit finished();
    if (m_opticalJobStatus == DISOMasterNS::DISOMaster::JobStatus::Finished) {
        if (flag & 4) {
            emit requestOpticalJobCompletionDialog(rst ? tr("Data verification successful.") : tr("Data verification failed."), rst ? "dialog-ok" : "dialog-error");
            //fix: 刻录期间误操作弹出菜单会引起一系列错误引导，规避用户误操作后引起不必要的错误信息提示
<<<<<<< HEAD
            QThread::msleep(1000);
        } else {
            emit requestOpticalJobCompletionDialog(tr("Burn process completed"), "dialog-ok");
            //fix: 刻录期间误操作弹出菜单会引起一系列错误引导，规避用户误操作后引起不必要的错误信息提示
            QThread::msleep(1000);
=======
            sleep(1);
            if ((FileJob::g_opticalBurnEjectCount > 0) && rst) {
                FileJob::g_opticalBurnEjectCount = 0;
            }
        } else {
            emit requestOpticalJobCompletionDialog(tr("Burn process completed"), "dialog-ok");
            //fix: 刻录期间误操作弹出菜单会引起一系列错误引导，规避用户误操作后引起不必要的错误信息提示
            sleep(1);
            if (FileJob::g_opticalBurnEjectCount > 0) {
                FileJob::g_opticalBurnEjectCount = 0;
            }
>>>>>>> 50ef42c7
        }
    }
}


void FileJob::doOpticalImageBurnByChildProcess(const DUrl &device, const DUrl &image, int speed, int flag)
{
    m_tarPath = device.path();
    QString udiskspath = DDiskManager::resolveDeviceNode(device.path(), {}).first();
    QScopedPointer<DBlockDevice> blkdev(DDiskManager::createBlockDevice(udiskspath));
    QScopedPointer<DDiskDevice> drive(DDiskManager::createDiskDevice(blkdev->drive()));
    if (drive->opticalBlank()) {
        DAbstractFileWatcher::ghostSignal(DUrl::fromBurnFile(device.path() + "/" BURN_SEG_STAGING), &DAbstractFileWatcher::fileDeleted, DUrl());
<<<<<<< HEAD
    }
    blkdev->unmount({});
=======
    } else {
        blkdev->unmount({});
    }
>>>>>>> 50ef42c7
    m_opticalJobPhase = 0;
    m_opticalOpSpeed.clear();
    jobPrepared();

/////////////////////////////
<<<<<<< HEAD
    constexpr int BUFFERSIZE = 4096;
=======
    constexpr int BUFFERSIZE = 1024;
>>>>>>> 50ef42c7
    int progressPipefd[2];
    if (pipe(progressPipefd) < 0)
        return;

    int badPipefd[2];
    if (pipe(badPipefd) < 0)
        return;
    double globalBad;
/////////////////////////////

    pid_t pid = fork();
    if (pid == 0) { // child process: burn image;
        close(badPipefd[0]);
        close(progressPipefd[0]);

        DISOMasterNS::DISOMaster *job_isomaster = new DISOMasterNS::DISOMaster(this);
        connect(job_isomaster, &DISOMasterNS::DISOMaster::jobStatusChanged, [&](int status, int progress) mutable {
            char progressBuf[BUFFERSIZE] = {0};
            QJsonObject obj;
            obj["phase"] = m_opticalJobPhase;
            obj["status"] = status;
            obj["progress"] = progress;
            obj["speed"] = job_isomaster->getCurrentSpeed();
            obj["msg"] = QJsonArray::fromStringList(job_isomaster->getInfoMessages());
<<<<<<< HEAD
            QByteArray bytes = QJsonDocument(obj).toJson();
            if (bytes.size() < BUFFERSIZE) {
                strncpy(progressBuf, bytes.data(), BUFFERSIZE);
                write(progressPipefd[1], progressBuf, strlen(progressBuf) + 1);
            }
        });
=======
            strncpy(progressBuf, QJsonDocument(obj).toJson().data(), BUFFERSIZE);
            write(progressPipefd[1], progressBuf, strlen(progressBuf) + 1);
        });
        qDebug() << "progressPipefd[1] closed";
>>>>>>> 50ef42c7

        job_isomaster->acquireDevice(device.path());
        DISOMasterNS::DeviceProperty dp = job_isomaster->getDeviceProperty();
        if (dp.formatted) {
            m_opticalJobPhase = 1;
        }

        // write iso
        bool wret = job_isomaster->writeISO(image, speed);
        job_isomaster->releaseDevice();

        double gud, slo, bad;
        if ((flag & 4) && wret) {
            m_opticalJobPhase = 2;
            job_isomaster->acquireDevice(device.path());
            job_isomaster->checkmedia(&gud, &slo, &bad);
            job_isomaster->releaseDevice();
            globalBad = bad;
            write(badPipefd[1], &globalBad, sizeof(globalBad)); // pipe
        }
        close(progressPipefd[1]);
        close(badPipefd[1]);
        _exit(0);
    } else if (pid > 0) { // parent process: wait and notify
        close(badPipefd[1]);
        close(progressPipefd[1]);

<<<<<<< HEAD
        // 开始执行刻录的时候把当前光驱的刻录状态置位true，好在刻录的时候，如果双击加载光驱可以做是否加载的判定
        // 刻录结束后置位false
        QString strDevice = device.path().mid(5);
        DFMOpticalMediaWidget::g_mapCdStatusInfo[strDevice].bBurningOrErasing = true;

=======
>>>>>>> 50ef42c7
        // fake:
        QDateTime fakeStartTime;
        QDateTime fakeEndTime;

        int status;
        waitpid(-1, &status, WNOHANG);
        qDebug() << "start read child process data";
<<<<<<< HEAD
        QThread::msleep(1000);

        // read progress
=======

        // read prpgress
>>>>>>> 50ef42c7
        while (true) {
            char buf[BUFFERSIZE] = {0};
            if (read(progressPipefd[0], buf, BUFFERSIZE) <= 0) {
                qDebug() << "progressPipefd[0] break";
                break;
            } else {
                QByteArray bufByes(buf);
<<<<<<< HEAD
                qDebug() << "burn image, read bytes json:" << bufByes;
                QJsonParseError jsonError;
                QJsonObject obj = QJsonDocument::fromJson(bufByes, &jsonError).object();
                if (jsonError.error == QJsonParseError::NoError) {
                    m_opticalJobPhase = obj["phase"].toInt();
                    int status = obj["status"].toInt();
                    int progress = obj["progress"].toInt();
                    QString speed = obj["speed"].toString();
                    QJsonArray jsonArray = obj["msg"].toArray();
                    QStringList msgList;
                    for (int i = 0; i < jsonArray.size(); i++) {
                        msgList.append(jsonArray[i].toString());
                    }
                    opticalJobUpdatedByParentProcess(status, progress, speed, msgList);

                    if (m_opticalJobPhase == 2 && progress == 0) {
                        fakeStartTime = QDateTime::currentDateTime();
                    }
                }
            }

            if (!drive->mediaChangeDetected()) {
                m_lastError = TR_CONN_ERROR;
                m_opticalJobStatus = DISOMasterNS::DISOMaster::JobStatus::Failed;
                break;
=======
                qDebug() << "read bytes json:" << bufByes;
                QJsonObject obj = QJsonDocument::fromJson(bufByes).object();
                m_opticalJobPhase = obj["phase"].toInt();
                int status = obj["status"].toInt();
                int progress = obj["progress"].toInt();
                QString speed = obj["speed"].toString();
                QJsonArray jsonArray = obj["msg"].toArray();
                QStringList msgList;
                for (int i = 0; i < jsonArray.size(); i++) {
                    msgList.append(jsonArray[i].toString());
                }
                opticalJobUpdatedByParentProcess(status, progress, speed, msgList);

                if (m_opticalJobPhase == 2 && progress == 0) {
                    fakeStartTime = QDateTime::currentDateTime();
                }
>>>>>>> 50ef42c7
            }
        }

        // read bad
        if ((flag & 4) && (m_opticalJobStatus != DISOMasterNS::DISOMaster::JobStatus::Failed)) {
            m_opticalJobPhase = 2;
            read(badPipefd[0], &globalBad, sizeof(globalBad));
        }

        // make fake progress when child process crashed
        if ((flag & 4) && (m_opticalJobPhase == 2) && (m_opticalJobProgress > 0 && m_opticalJobProgress < 100)) {
            fakeEndTime = QDateTime::currentDateTime();
            qint64 totalSeconds = fakeStartTime.secsTo(fakeEndTime);
            qint64 averageMSeconds = totalSeconds *1000 / m_opticalJobProgress;
            qint64 maxMSeconds = 60 * 1000;
            averageMSeconds = averageMSeconds < 0 ? maxMSeconds : averageMSeconds;
            averageMSeconds = averageMSeconds < maxMSeconds ? averageMSeconds : maxMSeconds;
            m_opticalJobStatus = DISOMasterNS::DISOMaster::JobStatus::Running; // keep running status
            qDebug() << "rescan progress start:";
            qDebug() << "last checkmedia process: " << m_opticalJobProgress;
            qDebug() << "last speed:" << m_opticalOpSpeed;
            qDebug() << "sleep time:" << averageMSeconds;
            for (int i = m_opticalJobProgress; i <= 100; i++) {
<<<<<<< HEAD
                if (!drive->mediaChangeDetected()) {
                    m_lastError = TR_CONN_ERROR;
                    m_opticalJobStatus = DISOMasterNS::DISOMaster::JobStatus::Failed;
                    break;
                }

                opticalJobUpdatedByParentProcess(m_opticalJobStatus, i, m_opticalOpSpeed, QStringList());
                QThread::msleep(static_cast<unsigned int>(averageMSeconds));
            }
            if (m_opticalJobStatus != DISOMasterNS::DISOMaster::JobStatus::Failed)
                m_opticalJobStatus = DISOMasterNS::DISOMaster::JobStatus::Finished;
        }

        // must show %100
        auto tmpStatus = m_opticalJobStatus;
        if (m_opticalJobStatus != DISOMasterNS::DISOMaster::JobStatus::Failed) {
            for (int i = 0; i < 20; i++) {
                opticalJobUpdatedByParentProcess(DISOMasterNS::DISOMaster::JobStatus::Running, 100, m_opticalOpSpeed, m_lastSrcError);
                QThread::msleep(100);
            }
        }
        m_opticalJobStatus = tmpStatus;

=======
                opticalJobUpdatedByParentProcess(m_opticalJobStatus, i, m_opticalOpSpeed, QStringList());
                QThread::msleep(static_cast<unsigned int>(averageMSeconds));
            }
        }

>>>>>>> 50ef42c7
        // last handle
        if (flag & 2) {
            QScopedPointer<DDiskDevice> diskdev(DDiskManager::createDiskDevice(blkdev->drive()));
            diskdev->eject({});
        } else {
            blkdev->rescan({});
            ISOMaster->nullifyDevicePropertyCache(device.path());
        }

        bool rst = ! ((flag & 4) && (globalBad > (2 + 1e-6)));

        if (m_isJobAdded)
            jobRemoved();
        emit finished();
<<<<<<< HEAD
        emit fileSignalManager->restartCdScanTimer(""); // 刻录完成后可能需要重启定时器（如果当前只有一个光驱，定时器不会被重启）
        // 开始执行刻录的时候把当前光驱的刻录状态置位true，好在刻录的时候，如果双击加载光驱可以做是否加载的判定
        // 刻录结束后置位false
        DFMOpticalMediaWidget::g_mapCdStatusInfo[strDevice].bBurningOrErasing = false;

        if (m_opticalJobStatus == DISOMasterNS::DISOMaster::JobStatus::Failed) {
            // 刻录失败提示
            //emit requestOpticalJobCompletionDialog(tr("Burn process failed"), "dialog-error");
            //fix: 刻录期间误操作弹出菜单会引起一系列错误引导，规避用户误操作后引起不必要的错误信息提示
            QThread::msleep(1000);
            if ((flag & 4) && (m_opticalJobPhase == 2)) {
                if (!drive->mediaChangeDetected()) {
                    m_lastError = TR_CONN_ERROR;
                    emit requestOpticalJobFailureDialog(FileJob::OpticalCheck, m_lastError, m_lastSrcError);
                } else {
                    // 校验必须成功
                    emit requestOpticalJobCompletionDialog(tr("Data verification successful."),  "dialog-ok");
                }
            } else {
                // 刻录失败提示
                emit requestOpticalJobFailureDialog(static_cast<int>(m_jobType), m_lastError, m_lastSrcError);
            }
        } else {
            if ((flag & 4)) {
                // 校验必须成功
                emit requestOpticalJobCompletionDialog(tr("Data verification successful."),  "dialog-ok");
                //fix: 刻录期间误操作弹出菜单会引起一系列错误引导，规避用户误操作后引起不必要的错误信息提示
                QThread::msleep(1000);
            } else {
                emit requestOpticalJobCompletionDialog(tr("Burn process completed"), "dialog-ok");
                QThread::msleep(1000);
=======

        m_opticalJobStatus = DISOMasterNS::DISOMaster::JobStatus::Finished; // muset finish
        if (m_opticalJobStatus == DISOMasterNS::DISOMaster::JobStatus::Finished) {
            if ((flag & 4)) {
                emit requestOpticalJobCompletionDialog(rst ? tr("Data verification successful.") : tr("Data verification failed."), rst ? "dialog-ok" : "dialog-error");
                //fix: 刻录期间误操作弹出菜单会引起一系列错误引导，规避用户误操作后引起不必要的错误信息提示
                sleep(1);
                if ((FileJob::g_opticalBurnEjectCount > 0) && rst) {
                    FileJob::g_opticalBurnEjectCount = 0;
                }
            } else {
                emit requestOpticalJobCompletionDialog(tr("Burn process completed"), "dialog-ok");
                sleep(1);
                //fix: 刻录期间误操作弹出菜单会引起一系列错误引导，规避用户误操作后引起不必要的错误信息提示
                if (FileJob::g_opticalBurnEjectCount > 0) {
                    FileJob::g_opticalBurnEjectCount = 0;
                }
>>>>>>> 50ef42c7
            }
        }

        close(badPipefd[0]);
        close(progressPipefd[0]);
    } else {
<<<<<<< HEAD
        perror("fork()");
=======
        perror("fork failed");
>>>>>>> 50ef42c7
        return;
    }
}

void FileJob::opticalJobUpdated(DISOMasterNS::DISOMaster *jobisom, int status, int progress)
{
    //fix: 获取当前刻录的全局状态机，便于其它地方调用
    FileJob::g_opticalBurnStatus = status;

    m_opticalJobStatus = status;
<<<<<<< HEAD
    if (progress >= 0 && progress <= 100) // DISOMaster 可能抛负值
        m_opticalJobProgress = progress;
=======
    m_opticalJobProgress = progress;
>>>>>>> 50ef42c7
    if (status == DISOMasterNS::DISOMaster::JobStatus::Failed && jobisom) {
        QStringList msg = jobisom->getInfoMessages();
        emit requestOpticalJobFailureDialog(m_jobType, FileJob::getXorrisoErrorMsg(msg), msg);
        return;
    }
    if (m_jobType == JobType::OpticalImageBurn && m_opticalJobStatus == DISOMasterNS::DISOMaster::JobStatus::Finished
        && status != DISOMasterNS::DISOMaster::JobStatus::Finished) {
        ++m_opticalJobPhase;
    }
    if (status == DISOMasterNS::DISOMaster::JobStatus::Running && jobisom) {
        m_opticalOpSpeed = jobisom->getCurrentSpeed();
    } else {
        m_opticalOpSpeed.clear();
    }
}

void FileJob::opticalJobUpdatedByParentProcess(int status, int progress, const QString &speed, const QStringList &msgs)
{
    m_opticalJobStatus = status;
<<<<<<< HEAD
    if (progress >= 0 && progress <= 100) // DISOMaster 可能抛负值
        m_opticalJobProgress = progress;
    if (status == DISOMasterNS::DISOMaster::JobStatus::Failed) {
        m_lastSrcError = msgs;
        m_lastError = FileJob::getXorrisoErrorMsg(msgs);
=======
    m_opticalJobProgress = progress;
    if (status == DISOMasterNS::DISOMaster::JobStatus::Failed) {
        QStringList msg(msgs);
>>>>>>> 50ef42c7
        // tmp : 暂不处理失败
        //dialogManager->showOpticalJobFailureDialog(m_jobType, FileJob::getXorrisoErrorMsg(msgs), msgs);
        //emit requestOpticalJobFailureDialog(m_jobType, FileJob::getXorrisoErrorMsg(msg), msg);
        qDebug() << "encounter failed";
<<<<<<< HEAD
        qDebug() << msgs;
=======
>>>>>>> 50ef42c7
        return;
    }
    if (m_jobType == JobType::OpticalImageBurn && m_opticalJobStatus == DISOMasterNS::DISOMaster::JobStatus::Finished
        && status != DISOMasterNS::DISOMaster::JobStatus::Finished) {
        ++m_opticalJobPhase;
    }
    if (status == DISOMasterNS::DISOMaster::JobStatus::Running) {
        m_opticalOpSpeed = speed;
    } else {
        m_opticalOpSpeed.clear();
    }
}

void FileJob::paused()
{
    m_status = FileJob::Paused;
}

void FileJob::started()
{
    m_status = FileJob::Started;
}

void FileJob::cancelled()
{
    g_cancellable_cancel(m_abortGCancellable);
    m_status = FileJob::Cancelled;
}

void FileJob::handleJobFinished()
{
    qDebug() << m_status;
    m_bytesCopied = m_totalSize;
    m_bytesPerSec = -1;
    m_isFinished = true;
    jobUpdated();
}

void FileJob::jobUpdated()
{
    if (m_status == FileJob::Paused){
        return;
    }

    if (m_isCheckingDisk){
        emit requestJobDataUpdated(m_jobDetail, m_checkDiskJobDataDetail);
    }

    QMap<QString, QString> jobDataDetail;

    if (m_jobType >= OpticalBurn && m_jobType <= OpticalImageBurn) {
        jobDataDetail["optical_op_type"] = QString::number(m_jobType);
        jobDataDetail["optical_op_status"] = QString::number(m_opticalJobStatus);
        jobDataDetail["optical_op_progress"] = QString::number(m_opticalJobProgress);
        jobDataDetail["optical_op_phase"] = QString::number(m_opticalJobPhase);
        jobDataDetail["optical_op_speed"] = m_opticalOpSpeed;
        jobDataDetail["optical_op_dest"] = m_tarPath;
    } else if (m_jobType == Restore && m_isInSameDisk){
        jobDataDetail.insert("type", "restore");
        jobDataDetail.insert("file", m_restoreFileName);
        jobDataDetail.insert("destination", m_tarDirName);
        jobDataDetail.insert("progress", QString::number(m_restoreProgress));
        if (!m_isFinished){
            if (m_status == Run){
                jobDataDetail.insert("file", m_restoreFileName);
                jobDataDetail.insert("status", "restoring");
            }
        }else{
            if (m_status != Cancelled){
                jobDataDetail.insert("progress", "100");
            }
        }
    } else if (m_jobType == Trash && m_isInSameDisk) {
        jobDataDetail.insert("type", "delete");
        jobDataDetail.insert("file", m_trashFileName);
        if (m_isFinished) {
            jobDataDetail.insert("progress", QString::number(1));
        } else {
            if (m_finishedCount > 0 && m_finishedCount < m_allCount && m_allCount > 0)
                jobDataDetail.insert("progress", QString::number((double)m_finishedCount / m_allCount));
        }
    } else {
        if (!m_isFinished){

            qint64 currentMsec = m_timer.elapsed();

            m_factor = (currentMsec - m_lastMsec) / 1000;

            if (m_factor <= 0)
                return;

            m_bytesPerSec /= m_factor;

            if (m_bytesPerSec == 0){
                return;
            }

            if(m_bytesPerSec > 0)
            {
                if (m_totalSize < m_bytesCopied){
                    qDebug() << "error copying file by growing" << m_totalSize << m_bytesCopied;
                    m_totalSize = m_bytesCopied;
                    cancelled();
                }else{
                    int remainTime = (m_totalSize - m_bytesCopied) / m_bytesPerSec;

                    if (remainTime < 60){
                        jobDataDetail.insert("remainTime", tr("%1 s").arg(QString::number(remainTime)));
                    }else if (remainTime >=60  && remainTime < 3600){
                        int min = remainTime / 60;
                        int second = remainTime % 60;
                        jobDataDetail.insert("remainTime", tr("%1 m %2 s").arg(QString::number(min),
                                                                                    QString::number(second)));
                    }else if (remainTime >=3600  && remainTime < 86400){
                        int hour = remainTime / 3600;
                        int min = (remainTime % 3600) / 60;
                        int second = (remainTime % 3600) % 60;
                        jobDataDetail.insert("remainTime", tr("%1 h %2 m %3 s").arg(QString::number(hour),
                                                                                         QString::number(min),
                                                                                         QString::number(second)));
                    }else{
                        int day = remainTime / 86400;
                        int left = remainTime % 86400;
                        int hour = left / 3600;
                        int min = (left % 3600) / 60;
                        int second = (left % 3600) % 60;
                        jobDataDetail.insert("remainTime", tr("%1 d %2 h %3 m %4 s").arg(QString::number(day),
                                                                                              QString::number(hour),
                                                                                              QString::number(min),
                                                                                              QString::number(second)));
                    }
                }
            }
        }
        QString speed;

        if (m_bytesCopied == m_totalSize){
            speed = QString("0 MB/s");
        }else{
            if(m_bytesPerSec > ONE_MB_SIZE)
            {
                m_bytesPerSec = m_bytesPerSec / ONE_MB_SIZE;
                speed = QString("%1 MB/s").arg(QString::number(m_bytesPerSec));
            }
            else
            {
                m_bytesPerSec = m_bytesPerSec / ONE_KB_SIZE;
                speed = QString("%1 KB/s").arg(QString::number(m_bytesPerSec));
            }
        }

        jobDataDetail.insert("speed", speed);
        jobDataDetail.insert("file", m_srcFileName);
        jobDataDetail.insert("progress", QString::number(m_bytesCopied * 100/ m_totalSize));
        jobDataDetail.insert("destination", m_tarDirName);
        m_progress = jobDataDetail.value("progress");
    }
//    qDebug() << m_jobDetail << jobDataDetail;
    emit requestJobDataUpdated(m_jobDetail, jobDataDetail);

    m_lastMsec = m_timer.elapsed();
    m_bytesPerSec = 0;
}

void FileJob::jobAdded()
{
    if(m_isJobAdded)
        return;
    emit requestJobAdded(m_jobDetail);
    m_isJobAdded = true;
}

void FileJob::jobRemoved()
{
    if (m_isJobAdded)
        emit requestJobRemoved(m_jobDetail);
}

void FileJob::jobAborted()
{
    m_isAborted = true;
    emit requestAbortTask(m_jobDetail);
}

void FileJob::jobPrepared()
{
    m_bytesCopied = 0;
    m_bytesPerSec = 0;
    m_isFinished = false;
    m_timer.start();
    m_lastMsec = m_timer.elapsed();
}

void FileJob::jobConflicted()
{
    if (m_applyToAll) {
        return;
    }

    jobAdded();
    QMap<QString, QString> jobDataDetail;
    jobDataDetail.insert("remainTime", "");
    jobDataDetail.insert("speed", "");
    jobDataDetail.insert("file", m_srcFileName);
    jobDataDetail.insert("progress", m_progress);
    jobDataDetail.insert("destination", m_tarDirName);
    jobDataDetail.insert("sourcePath",m_srcPath);
    jobDataDetail.insert("targetPath", m_tarPath);
    jobDataDetail.insert("status", "conflict");
    QString type = QMetaEnum::fromType<FileJob::JobType>().valueToKey(m_jobType);
    jobDataDetail.insert("type", type.toLower());


    emit requestJobDataUpdated(m_jobDetail, jobDataDetail);
    m_status = Paused;
}

qreal FileJob::getRestoreProgress() const
{
    return m_restoreProgress;
}

void FileJob::setRestoreProgress(qreal restoreProgress)
{
    m_restoreProgress = restoreProgress;
}

bool FileJob::getIsFinished() const
{
    return m_isFinished;
}

bool FileJob::getIsGvfsFileOperationUsed() const
{
    return m_isGvfsFileOperationUsed;
}

int FileJob::getWindowId()
{
    return m_windowId;
}

void FileJob::setWindowId(int windowId)
{
    m_windowId = windowId;
}

bool FileJob::getIsCoExisted() const
{
    return m_isCoExisted;
}

void FileJob::setIsCoExisted(bool isCoExisted)
{
    m_isCoExisted = isCoExisted;
}

void FileJob::setManualRemoveJob(bool manual)
{
    m_isManualRemoveJob = manual;
}

bool FileJob::getIsSkip() const
{
    return m_isSkip;
}

void FileJob::setIsSkip(bool isSkip)
{
    m_isSkip = isSkip;
}
bool FileJob::isAborted() const
{
    return m_isAborted;
}

void FileJob::setIsAborted(bool isAborted)
{
    m_isAborted = isAborted;
}

bool FileJob::copyFile(const QString &srcFile, const QString &tarDir, bool isMoved, QString *targetPath)
{
    if (m_isGvfsFileOperationUsed) {
        QString targetFile;

        bool ok = copyFileByGio(srcFile, tarDir, isMoved, &targetFile);

        if (targetPath)
            *targetPath = targetFile;

        return ok;
    }
#ifdef SW_LABEL
    if (LlsDeepinLabelLibrary::instance()->isCompletion()){
        QString tarFile = tarDir + "/" + QFileInfo(srcFile).fileName();
        bool isSrcLabelFileFlag = isLabelFile(srcFile);
        bool isDstLabelFileFlag = isLabelFile(srcFile);
        qDebug() << "srcFile: " << srcFile;
        qDebug() << "tarFile: "<< tarFile;
        qDebug() << "isSrcLabelFileFlag: " << isSrcLabelFileFlag;
        qDebug() << "isDstLabelFileFlag: " << isDstLabelFileFlag;
        qDebug() << tarDir << deviceListener->isInRemovableDeviceFolder(tarDir);
        int nRet = 0;
        if (deviceListener->isInRemovableDeviceFolder(tarDir)){
            nRet = checkStoreInRemovableDiskPrivilege(srcFile, tarFile);
            if (nRet != 0){
                emit fileSignalManager->jobFailed(nRet, QString(QMetaEnum::fromType<JobType>().valueToKey(m_jobType)), srcFile);
                return false;
            }
        }else{
            nRet = checkCopyJobPrivilege(srcFile, tarFile);
            if (nRet != 0){
                emit fileSignalManager->jobFailed(nRet, QString(QMetaEnum::fromType<JobType>().valueToKey(m_jobType)), srcFile);
                return false;
            }
        }
    }
#endif


    if (checkFat32FileOutof4G(srcFile, tarDir))
        return false;

    if (m_isAborted)
        return false;
    if(m_applyToAll && m_status == FileJob::Cancelled){
        m_skipandApplyToAll = true;
    }else if(!m_applyToAll && m_status == FileJob::Cancelled){
        m_status = Started;
    }
    QFileInfo srcFileInfo(srcFile);
    QFileInfo tarDirInfo(tarDir);
    m_srcFileName = srcFileInfo.fileName();
    m_tarDirName = tarDirInfo.fileName();
    m_srcPath = srcFile;

    if (m_jobType != Trash && m_jobType != Restore){
        m_tarPath = tarDir + "/" + m_srcFileName;
    }else{
        if (targetPath){
            m_tarPath = *targetPath;
        }else{
            m_tarPath = tarDir + "/" + m_srcFileName;
        }
    }
    QFile from(srcFile);
    QFile to(m_tarPath);
    QFileInfo targetInfo(m_tarPath);
    m_status = Started;

    //We only check the conflict of the files when
    //they are not in the same folder

    bool isTargetExists = targetInfo.exists();

    if(srcFileInfo.absolutePath() != targetInfo.absolutePath()){
        if(isTargetExists && !m_applyToAll)
        {
            jobConflicted();
        }else if (isTargetExists && m_skipandApplyToAll){
            return false;
        }else{
            m_isSkip = false;
        }
    }

#ifdef SPLICE_CP
    loff_t in_off = 0;
    loff_t out_off = 0;
    int buf_size = 16 * 1024;
    qint64 len = 0;
    ssize_t err = -1;
    int in_fd = 0;
    int out_fd = 0;
#else
    if (!m_bufferAlign){
        m_buffer = (char *) malloc(Data_Block_Size + getpagesize());
        m_bufferAlign = ptr_align(m_buffer, getpagesize());
    }
#endif

    while(true)
    {
        switch(m_status)
        {
            case FileJob::Started:
            {
                if (isTargetExists){

                    if (m_isSkip){

                        if(!m_applyToAll)
                            m_isSkip = false;

                        return false;
                    }

                    if(m_isCoExisted && !m_isReplaced)
                    {
                        m_tarPath = checkDuplicateName(m_tarPath);
                        to.setFileName(m_tarPath);
                        if(!m_applyToAll)
                            m_isCoExisted = true;
                    }

                    if (m_isReplaced){

                        if (targetInfo.isSymLink()){
                            QFile(m_tarPath).remove();
                        }else if (!targetInfo.isSymLink() && targetInfo.isDir()){
                            QDir(m_tarPath).removeRecursively();
                        }else if (!targetInfo.isSymLink() && targetInfo.isFile()){
                            QFile(m_tarPath).remove();
                        }

                        if(!m_applyToAll)
                            m_isReplaced = false;

                        // Clean saved events
                        DFMEventDispatcher::instance()->processEvent<DFMCleanSaveOperatorEvent>(nullptr);
                    }
                }

                if(!from.open(QIODevice::ReadOnly))
                {
                    //Operation failed
                    qDebug() << srcFile << "isn't read only";
                    return false;
                }

                if(!to.open(QIODevice::WriteOnly))
                {
                    //Operation failed
                    qDebug() << to.fileName() << to.error() << to.errorString() << "isn't write only";
                    QString toFileName =  tarDir + "/" + DUrl::toPercentEncoding(m_srcFileName);
                    qDebug() << "toPercentEncoding" <<  toFileName;
                    to.setFileName(toFileName);
                    if (!to.open(QIODevice::WriteOnly)){
                        qDebug() << to.fileName() << to.error() <<to.errorString() << "isn't write only";
                        return false;
                    }
                }
                posix_fadvise (from.handle(), 0, 0, POSIX_FADV_SEQUENTIAL);

                CopyingFiles.append(DUrl::fromLocalFile(m_tarPath));

                m_status = Run;
 #ifdef SPLICE_CP
                in_fd = from.handle();
                out_fd = to.handle();
                len = srcFileInfo.size();
                posix_fadvise(from.handle(), 0, len, POSIX_FADV_SEQUENTIAL);
                posix_fadvise(from.handle(), 0, len, POSIX_FADV_WILLNEED);
 #endif
                break;
            }
            case FileJob::Run:
            {

#ifdef SPLICE_CP
                if(len <= 0)
                {
                    if ((m_totalSize - m_bytesCopied) <= 1){
                        m_bytesCopied = m_totalSize;
                    }

                    to.flush();
//                    fsync(out_fd);
                    from.close();
                    to.close();

                    if (targetPath)
                        *targetPath = m_tarPath;

                    return true;
                }

                if(buf_size > len)
                    buf_size = len;
                /*
                 * move to pipe buffer.
                 */
                err = splice(in_fd, &in_off, m_filedes[1], NULL, buf_size, SPLICE_F_MOVE);
                if(err < 0) {
                    qDebug() << "splice pipe0 fail";
                    return false;
                }

                if (err < buf_size) {
                    qDebug() << QString("copy ret %1 (need %2)").arg(err, buf_size);
                    buf_size = err;
                }
                /*
                 * move from pipe buffer to out_fd
                 */
                err = splice(m_filedes[0], NULL, out_fd, &out_off, buf_size, SPLICE_F_MOVE );
                if(err < 0) {
                    qDebug() << "splice pipe1 fail";
                    return false;
                }
                len -= buf_size;

                m_bytesCopied += buf_size;
                m_bytesPerSec += buf_size;

                if (!m_isInSameDisk){
                    if (m_bytesCopied % (Data_Flush_Size) == 0){
                        fsync(out_fd);
                    }
                }
#else
                qint64 inBytes = from.read(m_bufferAlign, Data_Block_Size);

                if(inBytes == 0)
                {
                    if ((m_totalSize - m_bytesCopied) <= 1){
                        m_bytesCopied = m_totalSize;
                    }
                    to.close();
                    from.close();

                    if (!to.setPermissions(from.permissions())){
                        qDebug() << "Set permissions from " << srcFile << "to" << m_tarPath << "failed";
                    }

                    if (targetPath){
                        *targetPath = m_tarPath;
                    }
                    return true;
                }else if (inBytes == -1 && from.error() == QFileDevice::ReadError){
                    to.close();
                    from.close();
                    if (targetPath){
                        *targetPath = m_tarPath;
                    }
                    return false;
                }

                qint64 availableBytes = inBytes;

                while (true) {
                    qint64 writtenBytes = to.write(m_bufferAlign, availableBytes);
                    availableBytes = availableBytes - writtenBytes;
                    if (writtenBytes == 0 && availableBytes == 0){
                        break;
                    }
                }

                m_bytesCopied += inBytes;
                m_bytesPerSec += inBytes;
#endif
                break;
            }
            case FileJob::Paused:
                QThread::msleep(100);
                m_lastMsec = m_timer.elapsed();
                break;
            case FileJob::Cancelled:
                from.close();
                to.close();
                if (m_isSkip)
                    return true;
                else
                    return false;
            default:
                from.close();
                to.close();
                return false;
         }

    }
    return false;
}

void FileJob::showProgress(goffset current_num_bytes, goffset total_num_bytes, gpointer user_data)
{
    Q_UNUSED(total_num_bytes)

    FileJob* job = static_cast<FileJob*>(user_data);
//    qDebug() << current_num_bytes << total_num_bytes;
    qint64 writtenBytes = current_num_bytes - job->m_last_current_num_bytes;
    job->m_bytesPerSec += writtenBytes;
    job->m_bytesCopied += writtenBytes;
    job->m_last_current_num_bytes = current_num_bytes;

    // 使用gio往远程挂载设备中复制文件时没有notify
    // 需要手动更新文件信息
    if (job->m_isGvfsFileOperationUsed) {
        if (job->m_needGhostFileCreateSignal) {
            DAbstractFileWatcher::ghostSignal(DUrl::fromLocalFile(QFileInfo(job->m_tarPath).absolutePath()),
                                              &DAbstractFileWatcher::subfileCreated, DUrl::fromLocalFile(job->m_tarPath));
            job->m_needGhostFileCreateSignal = false;
        }

        DAbstractFileWatcher::ghostSignal(DUrl::fromLocalFile(QFileInfo(job->m_tarPath).absolutePath()),
                                          &DAbstractFileWatcher::fileModified, DUrl::fromLocalFile(job->m_tarPath));
    }
}

bool FileJob::copyFileByGio(const QString &srcFile, const QString &tarDir, bool isMoved, QString *targetPath)
{
    Q_UNUSED(isMoved);
//    qDebug() << "copy file by gvfs" << srcFile << tarDir;

    if (checkFat32FileOutof4G(srcFile, tarDir))
        return false;

    if (m_isAborted)
        return false;
    if(m_applyToAll && m_status == FileJob::Cancelled){
        m_skipandApplyToAll = true;
    }else if(!m_applyToAll && m_status == FileJob::Cancelled){
        m_status = Started;
    }

    QFileInfo srcFileInfo(srcFile);
    QFileInfo tarDirInfo(tarDir);
    m_srcFileName = srcFileInfo.fileName();
    m_tarDirName = tarDirInfo.fileName();
    m_srcPath = srcFile;
    m_tarPath = tarDir + "/" + m_srcFileName;

    QFileInfo targetInfo(m_tarPath);
    m_status = Started;

    //We only check the conflict of the files when
    //they are not in the same folder
    bool isTargetExists = targetInfo.exists();

    if(srcFileInfo.absolutePath() != targetInfo.absolutePath()){
        if(isTargetExists && !m_applyToAll)
        {
            jobConflicted();
        }else if (isTargetExists && m_skipandApplyToAll){
            return false;
        }else{
            m_isSkip = false;
        }
    }

    GError *error;
    GFile *source = NULL, *target=NULL;
    GFileCopyFlags flags;

    flags = static_cast<GFileCopyFlags>(G_FILE_COPY_NONE | G_FILE_COPY_ALL_METADATA);
    error = NULL;
    bool result = false;
    while(true)
    {
        switch(m_status)
        {
            case FileJob::Started:
            {
                if (isTargetExists){

                    if (m_isSkip){
                        if(!m_applyToAll)
                            m_isSkip = false;
                        return true;
                    }

                    if(m_isCoExisted && !m_isReplaced)
                    {
                        m_tarPath = checkDuplicateName(m_tarPath);
                        if(!m_applyToAll)
                            m_isCoExisted = true;
                    }

                    if (m_isReplaced){

                        if (targetInfo.isSymLink()){
                            QFile(m_tarPath).remove();
                        }else if (!targetInfo.isSymLink() && targetInfo.isDir()){
                            QDir(m_tarPath).removeRecursively();
                        }else{
                            flags = static_cast<GFileCopyFlags>(flags | G_FILE_COPY_OVERWRITE);
                        }

                        if(!m_applyToAll)
                            m_isReplaced = false;
                    }
                }

                std::string std_srcPath = m_srcPath.toStdString();
                source = g_file_new_for_path(std_srcPath.data());

                std::string std_tarPath = m_tarPath.toStdString();
                target = g_file_new_for_path(std_tarPath.data());

                m_last_current_num_bytes = 0;

                m_status = Run;
                break;
            }
            case FileJob::Run:
            {
                GFileProgressCallback progress_callback = FileJob::showProgress;

                // 需要模拟通知文件创建的信号
                m_needGhostFileCreateSignal = true;
                g_cancellable_reset(m_abortGCancellable);

                if (!g_file_copy (source, target, flags, m_abortGCancellable, progress_callback, this, &error)){
                    if (error){
                        qDebug() << error->message << g_file_error_from_errno(error->domain);
                        if (g_error_matches(error, G_IO_ERROR, G_IO_ERROR_PERMISSION_DENIED)){
                            m_noPermissonUrls << DUrl::fromLocalFile(srcFile);
                        } else if (!g_error_matches(error, G_IO_ERROR, G_IO_ERROR_CANCELLED)) {
                            emit fileSignalManager->requestShowErrorDialog(QString::fromUtf8(error->message), QString(" "));
                        }
                        g_error_free (error);
                    }
                    result = false;
                    continue;
                }else{
                    m_last_current_num_bytes = 0;
                    if (error && IS_IO_ERROR (error, CANCELLED)) {
                        qDebug() << error->message;
                        g_error_free (error);
                    }
                    if (targetPath)
                        *targetPath = m_tarPath;
                    result = true;
                }
                goto unref;
            }
            case FileJob::Paused:
                QThread::msleep(100);
                m_lastMsec = m_timer.elapsed();
                break;
            case FileJob::Cancelled:
                goto unref;
            default:
                goto unref;
         }

    }
unref:
    if (source)
        g_object_unref (source);
    if (target)
        g_object_unref (target);
    return result;
}

bool FileJob::copyDir(const QString &srcDir, const QString &tarDir, bool isMoved, QString *targetPath)
{
    DUrl srcUrl(srcDir);
    DUrl tarUrl(tarDir);
    qDebug() << srcUrl<< tarUrl << isMoved;
    if(DUrl::childrenList(tarUrl).contains(srcUrl) && !isMoved){
        emit requestCopyMoveToSelfDialogShowed(m_jobDetail);
        return false;
    }

    if (m_isAborted)
        return false;

    if(m_applyToAll && m_status == FileJob::Cancelled){
        m_skipandApplyToAll = true;
    }else if(!m_applyToAll && m_status == FileJob::Cancelled){
        m_status = Started;
    }
    QDir sourceDir(srcDir);
    QDir targetDir(tarDir);
    QFileInfo srcDirInfo(srcDir);
    m_srcPath = srcDir;
    m_srcFileName = srcDirInfo.fileName();
    m_tarDirName = targetDir.dirName();

    if (m_jobType != Trash){
        m_tarPath = tarDir + "/" + m_srcFileName;
    }else{
        if (targetPath){
            m_tarPath = *targetPath;
        }else{
            m_tarPath = tarDir + "/" + m_srcFileName;
        }
    }
    QFileInfo targetInfo(m_tarPath);

    m_status = Started;

    bool isTargetExists = targetInfo.exists();

    if(srcDirInfo.absolutePath() != targetInfo.absolutePath()){
        if(isTargetExists && !m_applyToAll)
        {
            jobConflicted();
        }else if (isTargetExists && m_skipandApplyToAll){
            return false;
        }else{
            m_isSkip = false;
        }
    }

    while(true)
    {
        switch(m_status)
        {
        case Started:
        {
            if (isTargetExists){

                if (m_isSkip){

                    if(!m_applyToAll)
                        m_isSkip = false;

                    return true;
                }

                if(m_isCoExisted && !m_isReplaced)
                {
                    m_tarPath = checkDuplicateName(m_tarPath);
                    isTargetExists = false;

                    if(!m_applyToAll)
                        m_isCoExisted = true;
                }

                if (m_isReplaced){
                    if (targetInfo.isSymLink()){
                        QFile(m_tarPath).remove();
                    }else if (!targetInfo.isSymLink() && targetInfo.isFile()){
                        QFile(m_tarPath).remove();
                    }else if (!targetInfo.isSymLink() && targetInfo.isDir()){
//                        if (!deleteDir(m_tarPath)) {
//                            QProcess::execute("rm -r \"" + m_tarPath.toUtf8() + "\"");
//                        }
                    }

                    targetDir.mkdir(m_tarPath);

                    if(!m_applyToAll)
                        m_isReplaced = false;
                }
            }

            if(!isTargetExists)
            {
                if(!targetDir.mkdir(m_tarPath))
                    return false;
            }
            targetDir.setPath(m_tarPath);

            m_status = Run;
            break;
        }
        case Run:
        {

            char *name_space;
            char *namep;
            name_space = savedir(srcDir.toStdString().data());
            namep = name_space;

            // 打开目录失败则跳过此目录
            if (!namep)
                return false;

            while (*namep != '\0')
            {
                QString srcFile = QString("%1/%2").arg(srcDir, QString(namep));
                QFileInfo srcFileInfo(srcFile);
                if (srcFileInfo.isSymLink()){
                    handleSymlinkFile(srcFile, targetDir.absolutePath());
                }else if(!srcFileInfo.isSymLink() && srcFileInfo.isDir()){
                    if(!copyDir(srcFile, targetDir.absolutePath(), isMoved)){
                        qDebug() << "coye dir" << srcFile << "failed";
                    }
                }else
                {
                    if(!copyFile(srcFile, targetDir.absolutePath(), isMoved))
                    {
                        qDebug() << "coye file" << srcFile << "failed";
                    }
                }
                namep += strlen (namep) + 1;
            }
           free (name_space);

            if (targetPath)
                *targetPath = targetDir.absolutePath();

            if (!FileUtils::isGvfsMountFile(targetDir.path())){
                bool isSetPermissionsSuccess = setDirPermissions(srcDir, targetDir.path());
                if (!isSetPermissionsSuccess){
                    qWarning() << "Set Permissions of "<< m_tarPath << "same as" <<  srcDir << "failed";
                }
            }

            return true;
        }
        case Paused:
            QThread::msleep(100);
            break;
        case Cancelled:
            return false;
        default: break;
        }
    }

    if (targetPath)
        *targetPath = targetDir.absolutePath();

    return true;
}

bool FileJob::moveFile(const QString &srcFile, const QString &tarDir, QString *targetPath)
{
    /*use fuse to moveFile file if file is samba/mtp/afc which can be monitor by inotify*/
//    if (m_isGvfsFileOperationUsed){
//        return moveFileByGio(srcFile, tarDir, targetPath);
//    }else{
//        qDebug() << "move file by qtio" << srcFile << tarDir;
//    }

#ifdef SW_LABEL
    if (LlsDeepinLabelLibrary::instance()->isCompletion()){
        QString tarFile = tarDir + "/" + QFileInfo(srcFile).fileName();
        bool isSrcLabelFileFlag = isLabelFile(srcFile);
        bool isDstLabelFileFlag = isLabelFile(tarFile);
        qDebug() << "srcFile: " << srcFile;
        qDebug() << "tarFile: "<< tarFile;
        qDebug() << "isSrcLabelFileFlag: " << isSrcLabelFileFlag;
        qDebug() << "isDstLabelFileFlag: " << isDstLabelFileFlag;
        qDebug() << tarDir << deviceListener->isInRemovableDeviceFolder(tarDir);
        int nRet = 0;
        if (deviceListener->isInRemovableDeviceFolder(tarDir)){
            nRet = checkStoreInRemovableDiskPrivilege(srcFile, tarFile);
            if (nRet != 0){
                emit fileSignalManager->jobFailed(nRet, QString(QMetaEnum::fromType<JobType>().valueToKey(m_jobType)), srcFile  );
                return false;
            }
        }else{
            nRet = checkMoveJobPrivilege(srcFile, tarFile);
            if (nRet != 0){
                emit fileSignalManager->jobFailed(nRet, QString(QMetaEnum::fromType<JobType>().valueToKey(m_jobType)), srcFile);
                return false;
            }
        }
    }
#endif

//    qDebug() << "moveFile start:" << srcFile << tarDir << targetPath;
    bool ret = handleMoveJob(srcFile, tarDir, targetPath);
//    qDebug() << "moveFile end:" << srcFile << tarDir << ret << targetPath;
    return ret;
}

bool FileJob::moveFileByGio(const QString &srcFile, const QString &tarDir, QString *targetPath)
{
//    qDebug() << "move file by gvfs" << srcFile << tarDir;
    QString srcPath(srcFile);

    QFileInfo scrFileInfo(srcPath);

    if (scrFileInfo.isDir() && scrFileInfo.exists()){
        DUrl srcUrl(srcPath);
        DUrl tarUrl(tarDir);
        if(DUrl::childrenList(tarUrl).contains(srcUrl)){
            emit requestCopyMoveToSelfDialogShowed(m_jobDetail);
            /*copyDir/deleteDir will excute if return false;*/
            return true;
        }
    }

    if (m_isAborted)
        return false;

    if(m_applyToAll && m_status == FileJob::Cancelled){
        m_skipandApplyToAll = true;
    }else if(!m_applyToAll && m_status == FileJob::Cancelled){
        m_status = Started;
    }

    QDir to(tarDir);
    m_srcFileName = scrFileInfo.fileName();
    m_tarDirName = to.dirName();
    m_srcPath = srcPath;
    m_tarPath = tarDir;
    m_status = Started;

    bool isTargetExists = to.exists(m_srcFileName);

    //We only check the conflict of the files when
    //they are not in the same folder
    if(scrFileInfo.absolutePath()== tarDir && isTargetExists)
        return true;
    else{
        if(isTargetExists && !m_applyToAll)
        {
            jobConflicted();
        }else if (isTargetExists && m_skipandApplyToAll){
            return false;
        }else{
            m_isSkip = false;
        }
    }

    GError *error;
    GFile *source = NULL, *target=NULL;
    GFileCopyFlags flags;

    flags = static_cast<GFileCopyFlags>(G_FILE_COPY_NONE | G_FILE_COPY_ALL_METADATA);
    error = NULL;

    bool result = false;

    while(true)
    {
        switch(m_status)
        {
            case FileJob::Started:
            {
                if (isTargetExists){

                    if (m_isSkip){

                        if(!m_applyToAll)
                            m_isSkip = false;

                        return true;
                    }

                    if(m_isCoExisted && !m_isReplaced)
                    {
                        m_tarPath = checkDuplicateName(m_tarPath + "/" + m_srcFileName);

                        if(!m_applyToAll)
                            m_isCoExisted = true;
                    }

                    if (m_isReplaced){

                        m_tarPath = m_tarPath + "/" + m_srcFileName;

                        flags = static_cast<GFileCopyFlags>(flags | G_FILE_COPY_OVERWRITE);

                        if(!m_applyToAll)
                            m_isReplaced = false;
                    }
                }

                std::string std_srcPath = m_srcPath.toStdString();
                source = g_file_new_for_path(std_srcPath.data());

                std::string std_tarPath = m_tarPath.toStdString();
                target = g_file_new_for_path(std_tarPath.data());

                m_last_current_num_bytes = 0;


                m_status = Run;
                break;
            }
            case FileJob::Run:
            {
                GFileProgressCallback progress_callback = FileJob::showProgress;
                g_cancellable_reset(m_abortGCancellable);

                if (!g_file_move (source, target, flags, m_abortGCancellable, progress_callback, this, &error)){
                    if (error){
                        qDebug() << error->message << g_file_error_from_errno(error->domain);
                        if (g_error_matches(error, G_IO_ERROR, G_IO_ERROR_PERMISSION_DENIED)){
                            m_noPermissonUrls << DUrl::fromLocalFile(srcFile);
                        } else if (!g_error_matches(error, G_IO_ERROR, G_IO_ERROR_CANCELLED)) {
                            emit fileSignalManager->requestShowErrorDialog(QString::fromUtf8(error->message), QString(" "));
                        }
                        g_error_free (error);
                    }
                    result = true;
                }else{
                    m_last_current_num_bytes = 0;
                    if (error && IS_IO_ERROR (error, CANCELLED)) {
                        qDebug() << error->message;
                        g_error_free (error);
                    }
                    if (targetPath)
                        *targetPath = m_tarPath;
                    result = true;
                }
                goto unref;
            }
            case FileJob::Paused:
                QThread::msleep(100);
                break;
            case FileJob::Cancelled:
                goto unref;
            default:
                goto unref;
        }
    }
unref:
    if (source)
        g_object_unref (source);
    if (target)
        g_object_unref (target);
    return result;
}

bool FileJob::moveDir(const QString &srcDir, const QString &tarDir, QString *targetPath)
{
    return handleMoveJob(srcDir, tarDir, targetPath);
}

bool FileJob::handleMoveJob(const QString &srcPath, const QString &tarDir, QString *targetPath)
{
//    qDebug() << srcPath << tarDir;

    m_isSkip = false;

    QFileInfo scrFileInfo(srcPath);

    if (scrFileInfo.isDir() && scrFileInfo.exists()){
        DUrl srcUrl(srcPath);
        DUrl tarUrl(tarDir);
        if(DUrl::childrenList(tarUrl).contains(srcUrl)){
            emit requestCopyMoveToSelfDialogShowed(m_jobDetail);
            /*copyDir/deleteDir will excute if return false;*/
            return true;
        }
    }

    if (m_isAborted)
        return false;

    if(m_applyToAll && m_status == FileJob::Cancelled){
        m_skipandApplyToAll = true;
    }else if(!m_applyToAll && m_status == FileJob::Cancelled){
        m_status = Started;
    }

    QDir to(tarDir);
    m_srcFileName = scrFileInfo.fileName();
    m_tarDirName = to.dirName();
    m_srcPath = srcPath;
    m_tarPath = tarDir + "/" + m_srcFileName;;
    m_status = Started;

    bool isTargetExists = to.exists(m_srcFileName);

    //We only check the conflict of the files when
    //they are not in the same folder
    if(scrFileInfo.absolutePath()== tarDir && isTargetExists)
        return true;
    else{
        if(isTargetExists && !m_applyToAll)
        {
            jobConflicted();
        }else if (isTargetExists && m_skipandApplyToAll){
            return false;
        }else{
            m_isSkip = false;
        }

    }

    while(true)
    {
        switch(m_status)
        {
            case FileJob::Started:
            {
                qDebug() << m_isSkip << m_isCoExisted << m_isReplaced << m_applyToAll;
                if (m_isSkip){

                    if(!m_applyToAll)
                        m_isSkip = false;

                    return true;
                }

                if(m_isCoExisted && !m_isReplaced){
                    m_tarPath = checkDuplicateName(m_tarPath);

                    if(!m_applyToAll)
                        m_isCoExisted = true;

                }

                if (m_isReplaced){

                    QFileInfo tarInfo(m_tarPath);
                    if (tarInfo.isDir()){
                        QDir tarDir(m_tarPath);
                        if(tarDir.exists()){

                        }else{
                            return false;
                        }
                    }else{
                        QFile tarFile(m_tarPath);
                        if(tarFile.exists() || QFileInfo(tarFile).isSymLink()){
                            QFile(m_tarPath).remove();
                        }
                    }

                    if(!m_applyToAll)
                        m_isReplaced = false;
                }

                m_status = Run;
                break;
            }
            case FileJob::Run:
            {
                bool ok(false);
                if (scrFileInfo.isDir()){
                    if (!QDir(m_tarPath).exists()){
                        qDebug() << srcPath << m_tarPath;
                        ok = QDir(srcPath).rename(srcPath, m_tarPath);
                    }else{
                        QDirIterator tmp_iterator(scrFileInfo.absoluteFilePath(),
                                                  QDir::AllEntries | QDir::System
                                                  | QDir::NoDotAndDotDot
                                                  | QDir::Hidden);

                        while (tmp_iterator.hasNext()) {

                            if (m_isAborted)
                                break;

                            tmp_iterator.next();
                            const QFileInfo fileInfo = tmp_iterator.fileInfo();
                            QString srcFilePath = fileInfo.filePath();
                            QString _targetDir = QFileInfo(m_tarPath).absoluteFilePath();
                            if (fileInfo.isSymLink()){
                                handleSymlinkFile(srcFilePath, _targetDir);
                            }else if(!fileInfo.isSymLink() && fileInfo.isDir()){
                                qDebug() << srcFilePath << _targetDir;
                                if(!moveDir(srcFilePath, _targetDir)){
                                    qDebug() << "move dir" << srcFilePath << _targetDir << "failed";
                                }else{
                                    m_tarPath = _targetDir;
                                }
                            }else
                            {
                                if(!moveFile(srcFilePath, _targetDir))
                                {
                                    qDebug() << "move file" << srcFilePath << _targetDir << "failed";
                                }else{
                                    m_tarPath = _targetDir;
                                }
                            }
                        }
                        ok = true;
                    }


                }else{
                    QFile srcFile(srcPath);
                    ok = srcFile.rename(m_tarPath);
                }

                if (ok && targetPath)
                    *targetPath = m_tarPath;

                return ok;
            }
            case FileJob::Paused:
                QThread::msleep(100);
                break;
            case FileJob::Cancelled:
            if (m_isSkip)
                return true;
            else
                return false;
            default:
                return false;
         }

    }
    return false;

}

bool FileJob::handleSymlinkFile(const QString &srcFile, const QString &tarDir, QString *targetPath)
{
    qDebug() << srcFile << tarDir;
    if (m_isAborted)
        return false;
    QDir to(tarDir);
    QFileInfo fromInfo(srcFile);
    m_srcFileName = fromInfo.fileName();
    m_tarDirName = to.dirName();
    m_srcPath = srcFile;
    m_tarPath = tarDir;
    m_status = Started;

    while(true)
    {
        switch(m_status)
        {
            case FileJob::Started:
            {
                if (m_jobType != Trash){
                    m_tarPath = checkDuplicateName(m_tarPath + "/" + m_srcFileName);
                }else{
                    bool canTrash = moveFileToTrash(srcFile, targetPath);
                    if (canTrash && targetPath){
                        m_tarPath = *targetPath;
                    }
                }
                m_status = Run;
                break;
            }
            case FileJob::Run:
            {

                QFile targetFile(fromInfo.symLinkTarget());
                bool ok = targetFile.link(m_tarPath);
                if (ok){
                    if (m_jobType == Move || m_jobType == Trash || m_jobType == Restore){
                        QFile from(srcFile);
                        from.remove();
                    }
                    if (targetPath){
                        *targetPath = m_tarPath;
                    }
                }else{
                    qDebug() << targetFile.errorString();
                }

                if(!m_applyToAll){
                    m_isReplaced = false;
                }

                return ok;
            }
            case FileJob::Paused:
                QThread::msleep(100);
                break;
            case FileJob::Cancelled:
                if (m_isSkip)
                    return true;
                else
                    return false;
            default:
                return false;
         }

    }
    return false;
}

bool FileJob::restoreTrashFile(const QString &srcFile, const QString &tarFile)
{
    QFile from(srcFile);
    QFile to(tarFile);

    QFileInfo toInfo(tarFile);
    m_restoreFileName = toInfo.fileName();
    m_srcFileName = toInfo.fileName();
    m_srcPath = srcFile;
    m_tarPath = toInfo.absoluteFilePath();
    m_tarDirName = toInfo.absoluteDir().dirName();
    m_status = Started;

    if(toInfo.exists() || toInfo.isSymLink())
    {
        jobConflicted();
    }

    while(true)
    {
        switch(m_status)
        {
            case FileJob::Started:
            {
                if (m_isSkip){
                    return false; // return true will delete .trashinfo and we cannot restore it anymore
                }

                if(m_isCoExisted && !m_isReplaced)
                {
                    m_tarPath = checkDuplicateName(m_tarPath);
                }

                if (m_isReplaced){
                    if(to.exists() || toInfo.isSymLink()){
                        if (toInfo.isDir()){
//                            bool result = QDir(tarFile).removeRecursively();

//                            if (!result) {
//                                result = QProcess::execute("rm -r \"" + tarFile.toUtf8() + "\"") == 0;
//                            }

//                            if (!result)
//                                return false;
                        }else if (toInfo.isFile() || toInfo.isSymLink()){
                            to.remove();
//                            qDebug() << to.error() << to.errorString();
                        }
                    }
                }

                m_status = Run;
                break;
            }
            case FileJob::Run:
            {
                bool result(false);
                QFileInfo srcFileinfo(srcFile);
                if (srcFileinfo.isSymLink()){
                    result =  QFile(srcFileinfo.symLinkTarget()).link(m_tarPath);
                    if (result){
                        from.remove();
                    }
                }else if (srcFileinfo.isDir() && m_isReplaced){
                    QDir srcDir(srcFile);
                    QFileInfoList infos = srcDir.entryInfoList(QDir::AllEntries | QDir::System
                                     | QDir::NoDotAndDotDot
                                     | QDir::Hidden);
                    DUrlList urls, resultUrls;
                    foreach (const QFileInfo& info, infos) {
                        urls << DUrl::fromLocalFile(info.absoluteFilePath());
                    }
                    qDebug() << urls;
                    m_isReplaced = false;
                    resultUrls = doMove(urls, DUrl::fromLocalFile(tarFile));
                    m_isReplaced = true;
                    qDebug() << resultUrls;
                    if (resultUrls.count() == urls.count()){
                       result = QDir(srcFile).removeRecursively();
                        if (!result) {
                            result = QProcess::execute("rm -r \"" + srcFile.toUtf8() + "\"") == 0;
                        }
                        if (!result)
                            return false;
                    }

                }else{
                    result = from.rename(m_tarPath);
                }

                if (!result) {
                    if (srcFileinfo.isDir() && m_isReplaced){
                        return result;
                    }else{
                        qDebug() << m_tarPath << from.error() << from.errorString();
                        result = (QProcess::execute("mv -T \"" + from.fileName().toUtf8() + "\" \"" + m_srcPath.toUtf8() + "\"") == 0);
//                        if (!result){
//                            emit fileSignalManager->requestShowRestoreFailedPerssionDialog(srcFile, m_tarPath);
//                        }
                    }
                }

                return result;
            }
            case FileJob::Paused:
                QThread::msleep(100);
                break;
            case FileJob::Cancelled:
                return false; // return true will delete .trashinfo and we cannot restore it anymore
            default:
                return false;
         }
    }
    return false;
}

bool FileJob::deleteFile(const QString &file)
{
    /*use fuse to delete file if file is samba/mtp/afc which can be monitor by inotify*/
//    if (checkUseGvfsFileOperation(file)){
//        return deleteFileByGio(file);
//    }

#ifdef SW_LABEL
    if (LlsDeepinLabelLibrary::instance()->isCompletion()){
        if (isLabelFile(file)){
            int nRet = checkDeleteJobPrivilege(file);
            if (nRet != 0){
                emit fileSignalManager->jobFailed(nRet, QString(QMetaEnum::fromType<JobType>().valueToKey(m_jobType)), file);
                return false;
            }
        }
    }
#endif

//    qDebug() << "delete file by qtio" << file;

    if(QFile::remove(file)){
        return true;
    }
    else
    {
        qDebug() << "unable to delete file:" << file;
//        emit fileSignalManager->requestShowNoPermissionDialog(DUrl::fromLocalFile(file));
        m_noPermissonUrls << DUrl::fromLocalFile(file);
        return false;
    }
}

bool FileJob::deleteFileByGio(const QString &srcFile)
{
//    qDebug() << "delete file by gvfs" << srcFile;
    GFile *source;
    GError* error = NULL;

    std::string std_srcPath = srcFile.toStdString();
    source = g_file_new_for_path(std_srcPath.data());

    bool result = false;
    if (!g_file_delete (source, NULL, &error)){
        if (error){
            qDebug() << error->message;
            g_error_free (error);
        }
    }else{
        result = true;
    }
    if (source)
        g_object_unref (source);
    return result;
}

bool FileJob::deleteDir(const QString &dir)
{
    if (m_status == FileJob::Cancelled) {
        emit result("cancelled");
        return false;
    }

    QDir sourceDir(dir);

    sourceDir.setFilter(QDir::AllEntries | QDir::NoDotAndDotDot | QDir::Hidden | QDir::System | QDir::AllDirs);

    QDirIterator iterator(sourceDir, QDirIterator::Subdirectories);

    while (iterator.hasNext()) {
        const QFileInfo &fileInfo = iterator.next();
        if (fileInfo.exists() || fileInfo.isSymLink()){
            if (fileInfo.isFile() || fileInfo.isSymLink()) {
                if (!deleteFile(fileInfo.filePath())) {
                    qDebug() << "Unable to remove file:" << fileInfo.filePath();
                    emit error("Unable to remove file");
                    return false;
                }
            } else {
                qDebug() << fileInfo.filePath() << fileInfo.isDir() << fileInfo.isFile() << fileInfo.isSymLink();
                if (fileInfo.isDir()){
                    if (!deleteDir(fileInfo.filePath()))
                        return false;
                }
            }
        }
    }
//    qDebug() << "delete dir:" <<sourceDir.path();
    if (!sourceDir.rmdir(QDir::toNativeSeparators(sourceDir.path()))) {
        qDebug() << "Unable to remove dir:" << sourceDir.path();
//        emit("Unable to remove dir: " + sourceDir.path());
//        emit fileSignalManager->requestShowNoPermissionDialog(DUrl::fromLocalFile(dir));
        m_noPermissonUrls << DUrl::fromLocalFile(dir);
        return false;
    }

    return true;
}

void FileJob::deleteEmptyDir(const QString &srcPath)
{
    QFlags<QDir::Filter> f = QDir::AllEntries | QDir::System
            | QDir::NoDotAndDotDot
            | QDir::Hidden;
    QDirIterator tmp_iterator(srcPath, f);

    while (tmp_iterator.hasNext()) {
        tmp_iterator.next();
        const QFileInfo fileInfo = tmp_iterator.fileInfo();
        if (fileInfo.isDir()){
            QString _srcPath = fileInfo.absoluteFilePath();
            QDir _srcDir(_srcPath);
            _srcDir.setFilter(f);
            if (_srcDir.count() == 0){
                deleteDir(_srcPath);
            }else{
                deleteEmptyDir(_srcPath);
            }
        }
    }
    QDir srcDir(srcPath);
    srcDir.setFilter(f);
    if (srcDir.count() == 0){
        deleteDir(srcPath);
    }
}

bool FileJob::moveDirToTrash(const QString &dir, QString *targetPath)
{
    if(m_status == FileJob::Cancelled)
    {
        emit result("cancelled");
        return false;
    }

    qDebug() << "moveDirToTrash" << dir;

    QDir sourceDir(dir);


    QString baseName = getNotExistsTrashFileName(sourceDir.dirName());
    QString newName = m_trashLoc + "/files/" + baseName;
    QString delTime = QDateTime::currentDateTime().toString(Qt::ISODate);

    if (!writeTrashInfo(baseName, dir, delTime))
        return false;

    if (targetPath)
        *targetPath = newName;

    return true;
}

QString FileJob::getNotExistsTrashFileName(const QString &fileName)
{
    QByteArray name = fileName.toUtf8();

    int index = name.lastIndexOf('/');

    if (index >= 0)
        name = name.mid(index + 1);

    index = name.lastIndexOf('.');
    QByteArray suffix;

    if (index >= 0)
        suffix = name.mid(index);

    if (suffix.size() > 200)
        suffix = suffix.left(200);

    name.chop(suffix.size());
    name = name.left(200 - suffix.size());

    QString trashpath = DFMStandardPaths::location(DFMStandardPaths::TrashFilesPath) + "/" ;

    while (true) {
        QFileInfo info(trashpath + name + suffix);
        // QFile::exists ==> If the file is a symlink that points to a non-existing file, false is returned.
        if(!info.isSymLink() && !info.exists()){
            break;
        }

        name = QCryptographicHash::hash(name, QCryptographicHash::Md5).toHex();
    }

    return QString::fromUtf8(name + suffix);
}

bool FileJob::moveFileToTrash(const QString &file, QString *targetPath)
{
#ifdef SW_LABEL
    if (LlsDeepinLabelLibrary::instance()->isCompletion()){
        if (isLabelFile(file)){
            int nRet = checkMoveJobPrivilege(file, "");
            if (nRet != 0){
                emit fileSignalManager->jobFailed(nRet, QString(QMetaEnum::fromType<JobType>().valueToKey(m_jobType)), file);
                return false;
            }
        }
    }
#endif

    if(m_status == FileJob::Cancelled)
    {
        emit result("cancelled");
        return false;
    }

    QFile localFile(file);
    QString path = m_trashLoc + "/files/";
    QString baseName = getNotExistsTrashFileName(localFile.fileName());
    QString newName = path + baseName;
    QString delTime = QDateTime::currentDateTime().toString(Qt::ISODate);

    qDebug() << "moveFileToTrash" << file;

    if (!writeTrashInfo(baseName, file, delTime))
        return false;

    if (targetPath)
        *targetPath = newName;

    return true;
}

bool FileJob::writeTrashInfo(const QString &fileBaseName, const QString &path, const QString &time)
{
    QFile metadata( m_trashLoc + "/info/" + fileBaseName + ".trashinfo" );

    if (!metadata.open( QIODevice::WriteOnly )) {
        qDebug() << metadata.fileName() << "file open error:" << metadata.errorString();

        return false;
    }

    QByteArray data;

    data.append("[Trash Info]\n");
    data.append("Path=").append(path.toUtf8().toPercentEncoding("/")).append("\n");
    data.append("DeletionDate=").append(time).append("\n");

    // save the file tag info
    const QStringList tag_name_list = TagManager::instance()->getTagsThroughFiles({DUrl::fromLocalFile(path)});

    if (!tag_name_list.isEmpty())
        data.append("TagNameList=").append(tag_name_list.join(",")).append("\n");

    qint64 size = metadata.write(data);

    metadata.close();

    if (size < 0) {
        qDebug() << "write file " << metadata.fileName() << "error:" << metadata.errorString();
    }

    return size > 0;
}

bool FileJob::checkDiskSpaceAvailable(const DUrlList &files, const DUrl &destination)
{
//    UDiskDeviceInfoPointer info = deviceListener->getDeviceByPath(destination.path()); // get disk info from mount point
//    if(!info)
//        info = deviceListener->getDeviceByFilePath(destination.path()); // get disk infor from mount mount point sub path
    if (FileUtils::isGvfsMountFile(destination.toLocalFile())){
        m_totalSize = FileUtils::totalSize(files);
        return true;
    }

    qint64 freeBytes;
    freeBytes = getStorageInfo(destination.toLocalFile()).bytesFree();

    m_isCheckingDisk = true;

    bool isInLimit = true;
    QMap<QString, QString> jobDataDetail;

    jobDataDetail.insert("status", "calculating");
    jobDataDetail.insert("file", files.first().fileName());
    jobDataDetail.insert("progress", m_progress);
    jobDataDetail.insert("destination", destination.fileName());

    m_checkDiskJobDataDetail = jobDataDetail;

    //calculate files's sizes
    m_totalSize = FileUtils::totalSize(files, freeBytes, isInLimit);

    jobDataDetail["status"] = "working";

    m_checkDiskJobDataDetail = jobDataDetail;

    if(!isInLimit)
        qDebug() << QString ("Can't copy or move files to target disk, disk free: %1").arg(FileUtils::formatSize(freeBytes));

    return isInLimit;
}

bool FileJob::checkTrashFileOutOf1GB(const DUrl &url)
{
    const QFileInfo &info(url.toLocalFile());

    if (info.isSymLink())
        return true;

    DUrlList list;
    list << url;
    m_isCheckingDisk = true;

    bool isInLimit = true;
    QMap<QString, QString> jobDataDetail;

    jobDataDetail.insert("status", "calculating");
    jobDataDetail.insert("file", url.fileName());
    jobDataDetail.insert("progress", m_progress);
    jobDataDetail.insert("destination", "");

    m_checkDiskJobDataDetail = jobDataDetail;

    //calculate files's sizes
    m_totalSize = FileUtils::totalSize(list, 1024*1024*1024, isInLimit);

    jobDataDetail["status"] = "working";

    m_checkDiskJobDataDetail = jobDataDetail;

    return isInLimit;
}

bool FileJob::checkFat32FileOutof4G(const QString &srcFile, const QString &tarDir)
{
    QFileInfo srcFileInfo(srcFile);

    qint64 threshold = srcFileInfo.size() / 1024;
    threshold = threshold / 1024;
    threshold = threshold / 1024;

    if (threshold >= 4 ){
        UDiskDeviceInfoPointer pDesDevice;
        UDiskDeviceInfoPointer pDesDevice1 = deviceListener->getDeviceByPath(tarDir);
        UDiskDeviceInfoPointer pDesDevice2 = deviceListener->getDeviceByFilePath(tarDir);
        if (pDesDevice1 || pDesDevice2){
            if (pDesDevice1){
                pDesDevice = pDesDevice1;
            }
            if (pDesDevice2){
                pDesDevice = pDesDevice2;
            }
            if (pDesDevice){
                QString devicePath = pDesDevice->getDiskInfo().unix_device();
                QStringList && udiskspaths = DDiskManager::resolveDeviceNode(devicePath, {});
                if (udiskspaths.isEmpty()) return false;
                QScopedPointer<DBlockDevice> blk(DDiskManager::createBlockDevice(udiskspaths.first()));
                if (blk->idType() == "vfat" ){
                    emit fileSignalManager->requestShow4GFat32Dialog();
                    return true;
                }
            }
        }
    }
    return false;
}

bool FileJob::checkUseGvfsFileOperation(const DUrlList &files, const DUrl &destination)
{
    if (checkUseGvfsFileOperation(destination.path())){
        return true;
    }
    foreach (DUrl url, files) {
        if (checkUseGvfsFileOperation(url.path())){
            return true;
        }
    }
    return false;
}

bool FileJob::checkUseGvfsFileOperation(const QString &path)
{
    return FileUtils::isGvfsMountFile(path);
}

QStorageInfo FileJob::getStorageInfo(const QString &file)
{
    QFileInfo info(file);

    return info.isSymLink()
            ? QStorageInfo(info.absolutePath())
            : QStorageInfo(info.absoluteFilePath());
}

bool FileJob::canMove(const QString &filePath)
{
    QFileInfo file_info(filePath);
    QFileInfo dir_info(file_info.dir().absolutePath());

    if (!dir_info.permission(QFile::WriteUser))
        return false;

#ifdef Q_OS_LINUX
    // 如果是root，则拥有权限
    if (getuid() == 0) {
        return true;
    }

    QT_STATBUF statBuffer;
    if (QT_LSTAT(dir_info.absoluteFilePath().toUtf8().constData(), &statBuffer) == 0) {
        // 如果父目录拥有t权限，则判断当前用户是不是文件的owner，不是则无法操作文件
        if ((statBuffer.st_mode & S_ISVTX) && file_info.ownerId() != getuid()) {
            return false;
        }
    }
#endif

    return true;
}

QString FileJob::getXorrisoErrorMsg(const QStringList &msg)
{
    QRegularExpression ovrex("While grafting '(.*)'");
    for (auto& msgs : msg) {
        auto ovrxm = ovrex.match(msgs);
        if (msgs.contains("file object exists and may not be overwritten") && ovrxm.hasMatch()) {
            return tr("%1 is a duplicate file.").arg(ovrxm.captured(1));
        }
        if (msgs.contains(QRegularExpression("Image size [0-9s]* exceeds free space on media [0-9s]*"))) {
            return tr("Insufficient disc space.");
        }
        if (msgs.contains("Lost connection to drive")) {
            return tr("Lost connection to drive.");
        }
        if (msgs.contains("servo failure")) {
            return tr("The CD/DVD drive is not ready. Try another disc.");
        }
        if (msgs.contains("Device or resource busy")) {
            return tr("The CD/DVD drive is busy. Exit the program using the drive, and insert the drive again.");
        }
        if (msgs.contains("-volid: Text too long")) {
            //something is wrong if the following return statement is reached.
            return QString("invalid volume name");
        }
    }
    return tr("Unknown error");
}

#ifdef SW_LABEL
bool FileJob::isLabelFile(const QString &srcFileName)
{
    if (LlsDeepinLabelLibrary::instance()->isCompletion()){
        std::string path = srcFileName.toStdString();
//        int ret = lls_simplechecklabel(const_cast<char*>(path.c_str()));
        int ret = LlsDeepinLabelLibrary::instance()->lls_simplechecklabel()(const_cast<char*>(path.c_str()));
        qDebug() << ret << srcFileName;
        if (ret == 0){
            return true;
        }else{
            return false;
        }
    }
    return false;
}

int FileJob::checkCopyJobPrivilege(const QString &srcFileName, const QString &dstFileName)
{
    if (LlsDeepinLabelLibrary::instance()->isCompletion()){
        std::string path = srcFileName.toStdString();
        std::string dstpath = dstFileName.toStdString();
//        int nRet =  lls_checkprivilege(const_cast<char*>(path.c_str()), NULL, E_FILE_PRI_COPY);
        int nRet = LlsDeepinLabelLibrary::instance()->lls_checkprivilege()(const_cast<char*>(path.c_str()), const_cast<char*>(dstpath.c_str()), E_FILE_PRI_COPY);
        qDebug() << nRet << srcFileName;
        return nRet;
    }
    return -1;
}

int FileJob::checkMoveJobPrivilege(const QString &srcFileName, const QString &dstFileName)
{
    if (LlsDeepinLabelLibrary::instance()->isCompletion()){
        std::string path = srcFileName.toStdString();
        std::string dstpath = dstFileName.toStdString();
//        int nRet =  lls_checkprivilege(const_cast<char*>(path.c_str()), NULL, E_FILE_PRI_MOVE);
        int nRet =   LlsDeepinLabelLibrary::instance()->lls_checkprivilege()(const_cast<char*>(path.c_str()), const_cast<char*>(dstpath.c_str()), E_FILE_PRI_MOVE);
        qDebug() << nRet << srcFileName;
        return nRet;
    }
    return -1;
}

int FileJob::checkStoreInRemovableDiskPrivilege(const QString &srcFileName, const QString &dstFileName)
{
    if (LlsDeepinLabelLibrary::instance()->isCompletion()){
        std::string path = srcFileName.toStdString();
        std::string dstpath = dstFileName.toStdString();
//        int nRet =  lls_checkprivilege(const_cast<char*>(path.c_str()), NULL, E_FILE_PRI_STORE);
        int nRet =  LlsDeepinLabelLibrary::instance()->lls_checkprivilege()(const_cast<char*>(path.c_str()), const_cast<char*>(dstpath.c_str()), E_FILE_PRI_STORE);
        qDebug() << nRet << srcFileName;
        return nRet;
    }
    return -1;
}

int FileJob::checkDeleteJobPrivilege(const QString &srcFileName)
{
    if (LlsDeepinLabelLibrary::instance()->isCompletion()){
        std::string path = srcFileName.toStdString();
//        int nRet =  lls_checkprivilege(const_cast<char*>(path.c_str()), NULL, E_FILE_PRI_DELETE);
        int nRet =   LlsDeepinLabelLibrary::instance()->lls_checkprivilege()(const_cast<char*>(path.c_str()), NULL, E_FILE_PRI_DELETE);
        qDebug() << nRet << srcFileName;
        return nRet;
    }
    return -1;
}

int FileJob::checkRenamePrivilege(const QString &srcFileName)
{
    if (LlsDeepinLabelLibrary::instance()->isCompletion()){
        std::string path = srcFileName.toStdString();
//        int nRet =  lls_checkprivilege(const_cast<char*>(path.c_str()), NULL, E_FILE_PRI_RENAME);
        int nRet =  LlsDeepinLabelLibrary::instance()->lls_checkprivilege()(const_cast<char*>(path.c_str()), NULL, E_FILE_PRI_RENAME);
        qDebug() << nRet << srcFileName;
        return nRet;
    }
    return -1;
}

int FileJob::checkReadPrivilege(const QString &srcFileName)
{
    if (LlsDeepinLabelLibrary::instance()->isCompletion()){
        std::string path = srcFileName.toStdString();
//        int nRet =  lls_checkprivilege(const_cast<char*>(path.c_str()), NULL, E_FILE_PRI_READ);
        int nRet =  LlsDeepinLabelLibrary::instance()->lls_checkprivilege()(const_cast<char*>(path.c_str()), NULL, E_FILE_PRI_READ);
        qDebug() << nRet << srcFileName;
        return nRet;
    }
    return -1;
}
#endif<|MERGE_RESOLUTION|>--- conflicted
+++ resolved
@@ -692,20 +692,11 @@
     if (m_isJobAdded)
         jobRemoved();
     emit finished();
-<<<<<<< HEAD
     DFMOpticalMediaWidget::g_mapCdStatusInfo[dev.mid(5)].bBurningOrErasing = false;
 
 
     //fix: 空白光盘擦除处理完后需要对当前刻录的全局状态机置恢复位，便于其它地方调用状态机完整性
     m_opticalJobStatus = DISOMasterNS::DISOMaster::JobStatus::Finished;
-=======
-    delete job_isomaster;
-
-    //fix: 空白光盘擦除处理完后需要对当前刻录的全局状态机置恢复位，便于其它地方调用状态机完整性
-    m_opticalJobStatus = DISOMasterNS::DISOMaster::JobStatus::Finished;
-    FileJob::g_opticalBurnStatus = DISOMasterNS::DISOMaster::JobStatus::Finished;
-    FileJob::g_opticalBurnEjectCount = 0;
->>>>>>> 50ef42c7
 }
 
 /*
@@ -763,32 +754,17 @@
         if (flag & 4) {
             emit requestOpticalJobCompletionDialog(rst ? tr("Data verification successful.") : tr("Data verification failed."), rst ? "dialog-ok" : "dialog-error");
             //fix: 刻录期间误操作弹出菜单会引起一系列错误引导，规避用户误操作后引起不必要的错误信息提示
-<<<<<<< HEAD
             QThread::msleep(1000);
         } else {
             emit requestOpticalJobCompletionDialog(tr("Burn process completed"), "dialog-ok");
             //fix: 刻录期间误操作弹出菜单会引起一系列错误引导，规避用户误操作后引起不必要的错误信息提示
             QThread::msleep(1000);
-=======
-            sleep(1);
-            if ((FileJob::g_opticalBurnEjectCount > 0) && rst) {
-                FileJob::g_opticalBurnEjectCount = 0;
-            }
-        } else {
-            emit requestOpticalJobCompletionDialog(tr("Burn process completed"), "dialog-ok");
-            //fix: 刻录期间误操作弹出菜单会引起一系列错误引导，规避用户误操作后引起不必要的错误信息提示
-            sleep(1);
-            if (FileJob::g_opticalBurnEjectCount > 0) {
-                FileJob::g_opticalBurnEjectCount = 0;
-            }
->>>>>>> 50ef42c7
         }
 
         if (rst) {
             doDelete({DUrl::fromLocalFile(stagingurl.path())});
         }
     }
-<<<<<<< HEAD
 }
 
 void FileJob::doOpticalBurnByChildProcess(const DUrl &device, QString volname, int speed, int flag)
@@ -1016,8 +992,6 @@
         perror("fork()");
         return;
     }
-=======
->>>>>>> 50ef42c7
 }
 
 /*
@@ -1075,25 +1049,11 @@
         if (flag & 4) {
             emit requestOpticalJobCompletionDialog(rst ? tr("Data verification successful.") : tr("Data verification failed."), rst ? "dialog-ok" : "dialog-error");
             //fix: 刻录期间误操作弹出菜单会引起一系列错误引导，规避用户误操作后引起不必要的错误信息提示
-<<<<<<< HEAD
             QThread::msleep(1000);
         } else {
             emit requestOpticalJobCompletionDialog(tr("Burn process completed"), "dialog-ok");
             //fix: 刻录期间误操作弹出菜单会引起一系列错误引导，规避用户误操作后引起不必要的错误信息提示
             QThread::msleep(1000);
-=======
-            sleep(1);
-            if ((FileJob::g_opticalBurnEjectCount > 0) && rst) {
-                FileJob::g_opticalBurnEjectCount = 0;
-            }
-        } else {
-            emit requestOpticalJobCompletionDialog(tr("Burn process completed"), "dialog-ok");
-            //fix: 刻录期间误操作弹出菜单会引起一系列错误引导，规避用户误操作后引起不必要的错误信息提示
-            sleep(1);
-            if (FileJob::g_opticalBurnEjectCount > 0) {
-                FileJob::g_opticalBurnEjectCount = 0;
-            }
->>>>>>> 50ef42c7
         }
     }
 }
@@ -1107,24 +1067,14 @@
     QScopedPointer<DDiskDevice> drive(DDiskManager::createDiskDevice(blkdev->drive()));
     if (drive->opticalBlank()) {
         DAbstractFileWatcher::ghostSignal(DUrl::fromBurnFile(device.path() + "/" BURN_SEG_STAGING), &DAbstractFileWatcher::fileDeleted, DUrl());
-<<<<<<< HEAD
     }
     blkdev->unmount({});
-=======
-    } else {
-        blkdev->unmount({});
-    }
->>>>>>> 50ef42c7
     m_opticalJobPhase = 0;
     m_opticalOpSpeed.clear();
     jobPrepared();
 
 /////////////////////////////
-<<<<<<< HEAD
     constexpr int BUFFERSIZE = 4096;
-=======
-    constexpr int BUFFERSIZE = 1024;
->>>>>>> 50ef42c7
     int progressPipefd[2];
     if (pipe(progressPipefd) < 0)
         return;
@@ -1149,19 +1099,12 @@
             obj["progress"] = progress;
             obj["speed"] = job_isomaster->getCurrentSpeed();
             obj["msg"] = QJsonArray::fromStringList(job_isomaster->getInfoMessages());
-<<<<<<< HEAD
             QByteArray bytes = QJsonDocument(obj).toJson();
             if (bytes.size() < BUFFERSIZE) {
                 strncpy(progressBuf, bytes.data(), BUFFERSIZE);
                 write(progressPipefd[1], progressBuf, strlen(progressBuf) + 1);
             }
         });
-=======
-            strncpy(progressBuf, QJsonDocument(obj).toJson().data(), BUFFERSIZE);
-            write(progressPipefd[1], progressBuf, strlen(progressBuf) + 1);
-        });
-        qDebug() << "progressPipefd[1] closed";
->>>>>>> 50ef42c7
 
         job_isomaster->acquireDevice(device.path());
         DISOMasterNS::DeviceProperty dp = job_isomaster->getDeviceProperty();
@@ -1189,14 +1132,11 @@
         close(badPipefd[1]);
         close(progressPipefd[1]);
 
-<<<<<<< HEAD
         // 开始执行刻录的时候把当前光驱的刻录状态置位true，好在刻录的时候，如果双击加载光驱可以做是否加载的判定
         // 刻录结束后置位false
         QString strDevice = device.path().mid(5);
         DFMOpticalMediaWidget::g_mapCdStatusInfo[strDevice].bBurningOrErasing = true;
 
-=======
->>>>>>> 50ef42c7
         // fake:
         QDateTime fakeStartTime;
         QDateTime fakeEndTime;
@@ -1204,14 +1144,9 @@
         int status;
         waitpid(-1, &status, WNOHANG);
         qDebug() << "start read child process data";
-<<<<<<< HEAD
         QThread::msleep(1000);
 
         // read progress
-=======
-
-        // read prpgress
->>>>>>> 50ef42c7
         while (true) {
             char buf[BUFFERSIZE] = {0};
             if (read(progressPipefd[0], buf, BUFFERSIZE) <= 0) {
@@ -1219,7 +1154,6 @@
                 break;
             } else {
                 QByteArray bufByes(buf);
-<<<<<<< HEAD
                 qDebug() << "burn image, read bytes json:" << bufByes;
                 QJsonParseError jsonError;
                 QJsonObject obj = QJsonDocument::fromJson(bufByes, &jsonError).object();
@@ -1245,24 +1179,6 @@
                 m_lastError = TR_CONN_ERROR;
                 m_opticalJobStatus = DISOMasterNS::DISOMaster::JobStatus::Failed;
                 break;
-=======
-                qDebug() << "read bytes json:" << bufByes;
-                QJsonObject obj = QJsonDocument::fromJson(bufByes).object();
-                m_opticalJobPhase = obj["phase"].toInt();
-                int status = obj["status"].toInt();
-                int progress = obj["progress"].toInt();
-                QString speed = obj["speed"].toString();
-                QJsonArray jsonArray = obj["msg"].toArray();
-                QStringList msgList;
-                for (int i = 0; i < jsonArray.size(); i++) {
-                    msgList.append(jsonArray[i].toString());
-                }
-                opticalJobUpdatedByParentProcess(status, progress, speed, msgList);
-
-                if (m_opticalJobPhase == 2 && progress == 0) {
-                    fakeStartTime = QDateTime::currentDateTime();
-                }
->>>>>>> 50ef42c7
             }
         }
 
@@ -1286,7 +1202,6 @@
             qDebug() << "last speed:" << m_opticalOpSpeed;
             qDebug() << "sleep time:" << averageMSeconds;
             for (int i = m_opticalJobProgress; i <= 100; i++) {
-<<<<<<< HEAD
                 if (!drive->mediaChangeDetected()) {
                     m_lastError = TR_CONN_ERROR;
                     m_opticalJobStatus = DISOMasterNS::DISOMaster::JobStatus::Failed;
@@ -1310,13 +1225,6 @@
         }
         m_opticalJobStatus = tmpStatus;
 
-=======
-                opticalJobUpdatedByParentProcess(m_opticalJobStatus, i, m_opticalOpSpeed, QStringList());
-                QThread::msleep(static_cast<unsigned int>(averageMSeconds));
-            }
-        }
-
->>>>>>> 50ef42c7
         // last handle
         if (flag & 2) {
             QScopedPointer<DDiskDevice> diskdev(DDiskManager::createDiskDevice(blkdev->drive()));
@@ -1331,7 +1239,6 @@
         if (m_isJobAdded)
             jobRemoved();
         emit finished();
-<<<<<<< HEAD
         emit fileSignalManager->restartCdScanTimer(""); // 刻录完成后可能需要重启定时器（如果当前只有一个光驱，定时器不会被重启）
         // 开始执行刻录的时候把当前光驱的刻录状态置位true，好在刻录的时候，如果双击加载光驱可以做是否加载的判定
         // 刻录结束后置位false
@@ -1363,36 +1270,13 @@
             } else {
                 emit requestOpticalJobCompletionDialog(tr("Burn process completed"), "dialog-ok");
                 QThread::msleep(1000);
-=======
-
-        m_opticalJobStatus = DISOMasterNS::DISOMaster::JobStatus::Finished; // muset finish
-        if (m_opticalJobStatus == DISOMasterNS::DISOMaster::JobStatus::Finished) {
-            if ((flag & 4)) {
-                emit requestOpticalJobCompletionDialog(rst ? tr("Data verification successful.") : tr("Data verification failed."), rst ? "dialog-ok" : "dialog-error");
-                //fix: 刻录期间误操作弹出菜单会引起一系列错误引导，规避用户误操作后引起不必要的错误信息提示
-                sleep(1);
-                if ((FileJob::g_opticalBurnEjectCount > 0) && rst) {
-                    FileJob::g_opticalBurnEjectCount = 0;
-                }
-            } else {
-                emit requestOpticalJobCompletionDialog(tr("Burn process completed"), "dialog-ok");
-                sleep(1);
-                //fix: 刻录期间误操作弹出菜单会引起一系列错误引导，规避用户误操作后引起不必要的错误信息提示
-                if (FileJob::g_opticalBurnEjectCount > 0) {
-                    FileJob::g_opticalBurnEjectCount = 0;
-                }
->>>>>>> 50ef42c7
             }
         }
 
         close(badPipefd[0]);
         close(progressPipefd[0]);
     } else {
-<<<<<<< HEAD
         perror("fork()");
-=======
-        perror("fork failed");
->>>>>>> 50ef42c7
         return;
     }
 }
@@ -1403,12 +1287,8 @@
     FileJob::g_opticalBurnStatus = status;
 
     m_opticalJobStatus = status;
-<<<<<<< HEAD
     if (progress >= 0 && progress <= 100) // DISOMaster 可能抛负值
         m_opticalJobProgress = progress;
-=======
-    m_opticalJobProgress = progress;
->>>>>>> 50ef42c7
     if (status == DISOMasterNS::DISOMaster::JobStatus::Failed && jobisom) {
         QStringList msg = jobisom->getInfoMessages();
         emit requestOpticalJobFailureDialog(m_jobType, FileJob::getXorrisoErrorMsg(msg), msg);
@@ -1428,25 +1308,16 @@
 void FileJob::opticalJobUpdatedByParentProcess(int status, int progress, const QString &speed, const QStringList &msgs)
 {
     m_opticalJobStatus = status;
-<<<<<<< HEAD
     if (progress >= 0 && progress <= 100) // DISOMaster 可能抛负值
         m_opticalJobProgress = progress;
     if (status == DISOMasterNS::DISOMaster::JobStatus::Failed) {
         m_lastSrcError = msgs;
         m_lastError = FileJob::getXorrisoErrorMsg(msgs);
-=======
-    m_opticalJobProgress = progress;
-    if (status == DISOMasterNS::DISOMaster::JobStatus::Failed) {
-        QStringList msg(msgs);
->>>>>>> 50ef42c7
         // tmp : 暂不处理失败
         //dialogManager->showOpticalJobFailureDialog(m_jobType, FileJob::getXorrisoErrorMsg(msgs), msgs);
         //emit requestOpticalJobFailureDialog(m_jobType, FileJob::getXorrisoErrorMsg(msg), msg);
         qDebug() << "encounter failed";
-<<<<<<< HEAD
         qDebug() << msgs;
-=======
->>>>>>> 50ef42c7
         return;
     }
     if (m_jobType == JobType::OpticalImageBurn && m_opticalJobStatus == DISOMasterNS::DISOMaster::JobStatus::Finished
